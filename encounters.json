[
    {
        "code": "torch",
        "name": "The Gathering"
    },
    {
        "code": "arkham",
        "name": "The Midnight Masks"
    },
    {
        "code": "cultists",
        "name": "Cult of Umôrdhoth"
    },
    {
        "code": "tentacles",
        "name": "The Devourer Below"
    },
    {
        "code": "rats",
        "name": "Rats"
    },
    {
        "code": "ghouls",
        "name": "Ghouls"
    },
    {
        "code": "striking_fear",
        "name": "Striking Fear"
    },
    {
        "code": "ancient_evils",
        "name": "Ancient Evils"
    },
    {
        "code": "chilling_cold",
        "name": "Chilling Cold"
    },
    {
        "code": "pentagram",
        "name": "Dark Cult"
    },
    {
        "code": "nightgaunts",
        "name": "Nightgaunts"
    },
    {
        "code": "locked_doors",
        "name": "Locked Doors"
    },
    {
        "code": "agents_of_hastur",
        "name": "Agents of Hastur"
    },
    {
        "code": "agents_of_yog",
        "name": "Agents of Yog-Sothoth"
    },
    {
        "code": "agents_of_shub",
        "name": "Agents of Shub-Niggurath"
    },
    {
        "code": "agents_of_cthulhu",
        "name": "Agents of Cthulhu"
    },
    {
        "code": "unknown",
        "name": "Unknown"
    },
    {
        "code": "bayou",
        "name": "The Bayou"
    },
    {
        "code": "rougarou",
        "name": "Curse of the Rougarou"
    },
    {
        "code": "venice",
        "name": "Carnevale of Horrors"
    },
    {
        "code": "armitages_fate",
        "name": "Armitage's Fate"
    },
    {
        "code": "bishops_thralls",
        "name": "Bishop's Thralls"
    },
    {
        "code": "beast_thralls",
        "name": "Beast Thralls"
    },
    {
        "code": "naomis_crew",
        "name": "Naomi's Crew"
    },
    {
        "code": "extracurricular_activity",
        "name": "Extracurricular Activity"
    },
    {
        "code": "the_house_always_wins",
        "name": "The House Always Wins"
    },
    {
        "code": "sorcery",
        "name": "Sorcery"
    },
    {
        "code": "dunwich",
        "name": "Dunwich"
    },
    {
        "code": "whippoorwills",
        "name": "Whippoorwills"
    },
    {
        "code": "bad_luck",
        "name": "Bad Luck"
    },
    {
        "code": "the_beyond",
        "name": "The Beyond"
    },
    {
        "code": "hideous_abominations",
        "name": "Hideous Abominations"
    },
    {
        "code": "the_miskatonic_museum",
        "name": "The Miskatonic Museum"
    },
    {
        "code": "essex_county_express",
        "name": "The Essex County Express"
    },
    {
        "code": "blood_on_the_altar",
        "name": "Blood On The Altar"
    },
    {
        "code": "undimensioned_and_unseen",
        "name": "Undimensioned and Unseen"
    },
    {
        "code": "where_doom_awaits",
        "name": "Where Doom Awaits"
    },
    {
        "code": "lost_in_time_and_space",
        "name": "Lost in Time and Space"
    },
    {
        "code": "curtain_call",
        "name": "Curtain Call"
    },
    {
        "code": "the_last_king",
        "name": "The Last King"
    },
    {
        "code": "delusions",
        "name": "Delusions"
    },
    {
        "code": "byakhee",
        "name": "Byakhee"
    },
    {
        "code": "inhabitants_of_carcosa",
        "name": "Inhabitants of Carcosa"
    },
    {
        "code": "evil_portents",
        "name": "Evil Portents"
    },
    {
        "code": "hauntings",
        "name": "Hauntings"
    },
    {
        "code": "hasturs_gift",
        "name": "Hastur's Gift"
    },
    {
        "code": "cult_of_the_yellow_sign",
        "name": "Cult of the Yellow Sign"
    },
    {
        "code": "decay",
        "name": "Decay & Filth"
    },
    {
        "code": "stranger",
        "name": "The Stranger"
    },
    {
        "code": "echoes_of_the_past",
        "name": "Echoes of the Past"
    },
    {
        "code": "the_unspeakable_oath",
        "name": "The Unspeakable Oath"
    },
    {
        "code": "a_phantom_of_truth",
        "name": "A Phantom of Truth"
    },
    {
        "code": "the_pallid_mask",
        "name": "The Pallid Mask"
    },
    {
        "code": "black_stars_rise",
        "name": "Black Stars Rise"
    },
    {
        "code": "flood",
        "name": "The Flood Below"
    },
    {
        "code": "vortex",
        "name": "The Vortex Above"
    },
    {
        "code": "dim_carcosa",
        "name": "Dim Carcosa"
    },
    {
        "code": "agents_of_yig",
        "name": "Agents of Yig"
    },
    {
        "code": "traps",
        "name": "Deadly Traps"
    },
    {
        "code": "expedition",
        "name": "Expedition"
    },
    {
        "code": "ruins",
        "name": "Forgotten Ruins"
    },
    {
        "code": "guardians_of_time",
        "name": "Guardians of Time"
    },
    {
        "code": "pnakotic_brotherhood",
        "name": "Pnakotic Brotherhood"
    },
    {
        "code": "poison",
        "name": "Poison"
    },
    {
        "code": "rainforest",
        "name": "Rainforest"
    },
    {
        "code": "serpents",
        "name": "Serpents"
    },
    {
        "code": "flux",
        "name": "Temporal Flux"
    },
    {
        "code": "eztli",
        "name": "The Doom of Eztli"
    },
    {
        "code": "wilds",
        "name": "The Untamed Wilds"
    },
    {
        "code": "venom",
        "name": "Yig's Venom"
    },
    {
        "code": "threads_of_fate",
        "name": "Threads of Fate"
    },
    {
        "code": "the_boundary_beyond",
        "name": "The Boundary Beyond"
    },
    {
        "code": "heart_of_the_elders",
        "name": "Heart of the Elders"
    },
    {
        "code": "pillars_of_judgment",
        "name": "Pillars of Judgment"
    },
    {
        "code": "knyan",
        "name": "K'n-yan"
    },
    {
        "code": "the_city_of_archives",
        "name": "The City of Archives"
    },
    {
        "code": "the_depths_of_yoth",
        "name": "The Depths of Yoth"
    },
    {
        "code": "shattered_aeons",
        "name": "Shattered Aeons"
    },
    {
        "code": "turn_back_time",
        "name": "Turn Back Time"
    },
    {
        "code": "agents_of_azathoth",
        "name": "Agents of Azathoth"
    },
    {
        "code": "anettes_coven",
        "name": "Anette's Coven"
    },
    {
        "code": "at_deaths_doorstep",
        "name": "At Death's Doorstep"
    },
    {
        "code": "city_of_sins",
        "name": "City of Sins"
    },
    {
        "code": "disappearance_at_the_twilight_estate",
        "name": "Disappearance at the Twilight Estate"
    },
    {
        "code": "inexorable_fate",
        "name": "Inexorable Fate"
    },
    {
        "code": "realm_of_death",
        "name": "Realm of Death"
    },
    {
        "code": "silver_twilight_lodge",
        "name": "Silver Twilight Lodge"
    },
    {
        "code": "spectral_predators",
        "name": "Spectral Predators"
    },
    {
        "code": "the_watcher",
        "name": "The Watcher"
    },
    {
        "code": "the_witching_hour",
        "name": "The Witching Hour"
    },
    {
        "code": "trapped_spirits",
        "name": "Trapped Spirits"
    },
    {
        "code": "witchcraft",
        "name": "Witchcraft"
    },
    {
        "code": "the_secret_name",
        "name": "The Secret Name"
    },
    {
        "code": "the_wages_of_sin",
        "name": "The Wages of Sin"
    },
    {
        "code": "for_the_greater_good",
        "name": "For the Greater Good"
    },
    {
        "code": "union_and_disillusion",
        "name": "Union and Disillusion"
    },
    {
        "code": "in_the_clutches_of_chaos",
        "name": "In the Clutches of Chaos"
    },
    {
        "code": "music_of_the_damned",
        "name": "Music of the Damned"
    },
    {
        "code": "secrets_of_the_universe",
        "name": "Secrets of the Universe"
    },
    {
        "code": "before_the_black_throne",
        "name": "Before the Black Throne"
    },
    {
        "code": "agents_of_atlach_nacha",
        "name": "Agents of Atlach-Nacha"
    },
    {
        "code": "agents_of_nyarlathotep",
        "name": "Agents of Nyarlathotep"
    },
    {
        "code": "corsairs",
        "name": "Corsairs"
    },
    {
        "code": "creatures_of_the_underworld",
        "name": "Creatures of the Underworld"
    },
    {
        "code": "dreamers_curse",
        "name": "Dreamer's Curse"
    },
    {
        "code": "dreamlands",
        "name": "Dreamlands"
    },
    {
        "code": "merging_realities",
        "name": "Merging Realities"
    },
    {
        "code": "spiders",
        "name": "Spiders"
    },
    {
        "code": "whispers_of_hypnos",
        "name": "Whispers of Hypnos"
    },
    {
        "code": "zoogs",
        "name": "Zoogs"
    },
    {
        "code": "in_the_labyrinths_of_lunacy",
        "name": "The Labyrinths of Lunacy"
    },
    {
        "code": "epic_multiplayer",
        "name": "Epic Multiplayer"
    },
    {
        "code": "single_group",
        "name": "Single Group"
    },
    {
        "code": "abyssal_gifts",
        "name": "Abyssal Gifts"
    },
    {
        "code": "abyssal_tribute",
        "name": "Abyssal Tribute"
    },
    {
        "code": "brotherhood_of_the_beast",
        "name": "Brotherhood of the Beast"
    },
    {
        "code": "sands_of_egypt",
        "name": "Sands of Egypt"
    },
    {
        "code": "the_eternal_slumber",
        "name": "The Eternal Slumber"
    },
    {
        "code": "the_nights_usurper",
        "name": "The Night's Usurper"
    },
    {
        "code": "return_to_the_gathering",
        "name": "Return to the Gathering"
    },
    {
        "code": "return_to_the_midnight_masks",
        "name": "Return to the Midnight Masks"
    },
    {
        "code": "return_to_the_devourer_below",
        "name": "Return to the Devourer Below"
    },
    {
        "code": "ghouls_of_umôrdhoth",
        "name": "Ghouls of Umôrdhoth"
    },
    {
        "code": "the_devourers_cult",
        "name": "The Devourers Cult"
    },
    {
        "code": "return_cult",
        "name": "Return Cult of Umôrdhoth"
    },
    {
        "code": "return_to_extracurricular_activities",
        "name": "Return to Extracurricular Activity"
    },
    {
        "code": "return_to_the_house_always_wins",
        "name": "Return to The House Always Wins"
    },
    {
        "code": "return_to_the_miskatonic_museum",
        "name": "Return to The Miskatonic Museum"
    },
    {
        "code": "return_to_the_essex_county_express",
        "name": "Return to The Essex County Express"
    },
    {
        "code": "return_to_blood_on_the_altar",
        "name": "Return to Blood on the Altar"
    },
    {
        "code": "return_to_undimensioned_and_unseen",
        "name": "Return to Undimensioned and Unseen"
    },
    {
        "code": "return_to_where_doom_awaits",
        "name": "Return to Where Doom Awaits"
    },
    {
        "code": "return_to_lost_in_time_and_space",
        "name": "Return to Lost in Time and Space"
    },
    {
        "code": "resurgent_evils",
        "name": "Resurgent Evils"
    },
    {
        "code": "erratic_fear",
        "name": "Erratic Fear"
    },
    {
        "code": "creeping_cold",
        "name": "Creeping Cold"
    },
    {
        "code": "secret_doors",
        "name": "Secret Doors"
    },
    {
        "code": "yog_sothoths_emissaries",
        "name": "Yog-Sothoth's Emissaries"
    },
    {
        "code": "beyond_the_threshold",
        "name": "Beyond the Threshold"
    },
    {
        "code": "return_to_curtain_call",
        "name": "Return to Curtain Call"
    },
    {
        "code": "return_to_the_last_king",
        "name": "Return to The Last King"
    },
    {
        "code": "return_to_echoes_of_the_past",
        "name": "Return to Echoes of the Past"
    },
    {
        "code": "return_to_the_unspeakable_oath",
        "name": "Return to The Unspeakable Oath"
    },
    {
        "code": "return_to_a_phantom_of_truth",
        "name": "Return to A Phantom of Truth"
    },
    {
        "code": "return_to_the_pallid_mask",
        "name": "Return to The Pallid Mask"
    },
    {
        "code": "return_to_black_stars_rise",
        "name": "Return to Black Stars Rise"
    },
    {
        "code": "return_to_dim_carcosa",
        "name": "Return to Dim Carcosa"
    },
    {
        "code": "delusory_evils",
        "name": "Delusory Evils"
    },
    {
        "code": "neurotic_fear",
        "name": "Neurotic Fear"
    },
    {
        "code": "hasturs_envoys",
        "name": "Hastur's Envoys"
    },
    {
        "code": "decaying_reality",
        "name": "Decaying Reality"
    },
    {
        "code": "maddening_delusions",
        "name": "Maddening Delusions"
    },
    {
        "code": "beyond_the_gates_of_sleep",
        "name": "Beyond the Gates of Sleep"
    },
    {
        "code": "waking_nightmare",
        "name": "Waking Nightmare"
    },
    {
        "code": "a_thousand_shapes_of_horror",
        "name": "A Thousand Shapes of Horror"
    },
    {
        "code": "the_search_for_kadath",
        "name": "The Search for Kadath"
    },
    {
        "code": "dark_side_of_the_moon",
        "name": "Dark Side of the Moon"
    },
    {
        "code": "point_of_no_return",
        "name": "Point of No Return"
    },
    {
        "code": "where_the_gods_dwell",
        "name": "Where the Gods Dwell"
    },
    {
        "code": "weaver_of_the_cosmos",
        "name": "Weaver of the Cosmos"
    },
    {
        "code": "terror_of_the_vale",
        "name": "Terror of the Vale"
    },
    {
        "code": "descent_into_the_pitch",
        "name": "Descent into the Pitch"
    },
    {
        "code": "murder_at_the_excelsior_hotel",
        "name": "Murder at the Excelsior Hotel"
    },
    {
        "code": "alien_interference",
        "name": "Alien Interference"
    },
    {
        "code": "dark_rituals",
        "name": "Dark Rituals"
    },
    {
        "code": "excelsior_management",
        "name": "Excelsior Management"
    },
    {
        "code": "sins_of_the_past",
        "name": "Sins of the Past"
    },
    {
        "code": "vile_experiments",
        "name": "Vile Experiments"
    },
    {
        "code": "blob",
        "name": "The Blob That Ate Everything"
    },
    {
        "code": "blob_epic_multiplayer",
        "name": "Epic Multiplayer"
    },
    {
        "code": "blob_single_group",
        "name": "Single Group"
    },
    {
        "code": "migo_incursion",
        "name": "Mi-Go Incursion"
    },
    {
        "code": "read_or_die",
        "name": "Read or Die"
    },
    {
        "code": "all_or_nothing",
        "name": "All or Nothing"
    },
    {
        "code": "bad_blood",
        "name": "Bad Blood"
    },
    {
        "code": "return_to_the_untamed_wilds",
        "name": "Return to the Untamed Wilds"
    },
    {
        "code": "return_to_the_doom_of_eztli",
        "name": "Return to the Doom of Eztli"
    },
    {
        "code": "return_to_threads_of_fate",
        "name": "Return to Threads of Fate"
    },
    {
        "code": "return_to_the_boundary_beyond",
        "name": "Return to the Boundary Beyond"
    },
    {
        "code": "return_to_heart_of_the_elders",
        "name": "Return to Heart of the Elders"
    },
    {
        "code": "return_to_pillars_of_judgment",
        "name": "Return to Pillars of Judgment"
    },
    {
        "code": "return_to_knyan",
        "name": "Return to K'n-yan"
    },
    {
        "code": "return_to_the_city_of_archives",
        "name": "Return to the City of Archives"
    },
    {
        "code": "return_to_the_depths_of_yoth",
        "name": "Return to the Depths of Yoth"
    },
    {
        "code": "return_to_shattered_aeons",
        "name": "Return to Shattered Aeons"
    },
    {
        "code": "return_to_turn_back_time",
        "name": "Return to Turn Back Time"
    },
    {
        "code": "return_to_the_rainforest",
        "name": "Return to the Rainforest"
    },
    {
        "code": "cult_of_pnakotus",
        "name": "Cult of Pnakotus"
    },
    {
        "code": "doomed_expedition",
        "name": "Doomed Expedition"
    },
    {
        "code": "temporal_hunters",
        "name": "Temporal Hunters"
    },
    {
        "code": "venomous_hate",
        "name": "Venomous Hate"
    },
    {
        "code": "the_pit_of_despair",
        "name": "The Pit of Despair"
    },
    {
        "code": "creatures_of_the_deep",
        "name": "Creatures of the Deep"
    },
    {
        "code": "flooded_caverns",
        "name": "Flooded Caverns"
    },
    {
        "code": "rising_tide",
        "name": "Rising Tide"
    },
    {
        "code": "shattered_memories",
        "name": "Shattered Memories"
    },
    {
        "code": "agents_of_dagon",
        "name": "Agents of Dagon"
    },
    {
        "code": "agents_of_hydra",
        "name": "Agents of Hydra"
    },
    {
        "code": "the_locals",
        "name": "The Locals"
    },
    {
        "code": "fog_over_innsmouth",
        "name": "Fog over Innsmouth"
    },
    {
        "code": "the_vanishing_of_elina_harper",
        "name": "The Vanishing of Elina Harper"
    },
    {
        "code": "syzygy",
        "name": "Syzygy"
    },
    {
        "code": "malfunction",
        "name": "Malfunction"
    },
    {
        "code": "in_too_deep",
        "name": "In Too Deep"
    },
    {
        "code": "devil_reef",
        "name": "Devil Reef"
<<<<<<< HEAD
=======
    },
    {
        "code": "war_of_the_outer_gods",
        "name": "War of the Outer Gods"
>>>>>>> ae129631
    }
]<|MERGE_RESOLUTION|>--- conflicted
+++ resolved
@@ -818,12 +818,9 @@
     {
         "code": "devil_reef",
         "name": "Devil Reef"
-<<<<<<< HEAD
-=======
     },
     {
         "code": "war_of_the_outer_gods",
         "name": "War of the Outer Gods"
->>>>>>> ae129631
     }
 ]