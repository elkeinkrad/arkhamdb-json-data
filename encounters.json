--- conflicted
+++ resolved
@@ -822,7 +822,6 @@
     {
         "code": "war_of_the_outer_gods",
         "name": "War of the Outer Gods"
-<<<<<<< HEAD
     },
     {
         "code": "death_of_stars",
@@ -835,7 +834,5 @@
     {
         "code": "swarm_of_assimilation",
         "name": "Swarm of Assimilation"
-=======
->>>>>>> 9c2c974e
     }
 ]