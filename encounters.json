[
    {
        "code": "torch",
        "name": "The Gathering"
    },
    {
        "code": "arkham",
        "name": "The Midnight Masks"
    },
    {
        "code": "cultists",
        "name": "Cult of Umôrdhoth"
    },
    {
        "code": "tentacles",
        "name": "The Devourer Below"
    },
    {
        "code": "rats",
        "name": "Rats"
    },
    {
        "code": "ghouls",
        "name": "Ghouls"
    },
    {
        "code": "striking_fear",
        "name": "Striking Fear"
    },
    {
        "code": "ancient_evils",
        "name": "Ancient Evils"
    },
    {
        "code": "chilling_cold",
        "name": "Chilling Cold"
    },
    {
        "code": "pentagram",
        "name": "Dark Cult"
    },
    {
        "code": "nightgaunts",
        "name": "Nightgaunts"
    },
    {
        "code": "locked_doors",
        "name": "Locked Doors"
    },
    {
        "code": "agents_of_hastur",
        "name": "Agents of Hastur"
    },
    {
        "code": "agents_of_yog",
        "name": "Agents of Yog-Sothoth"
    },
    {
        "code": "agents_of_shub",
        "name": "Agents of Shub-Niggurath"
    },
    {
        "code": "agents_of_cthulhu",
        "name": "Agents of Cthulhu"
    },
    {
        "code": "unknown",
        "name": "Unknown"
    },
    {
        "code": "bayou",
        "name": "The Bayou"
    },
    {
        "code": "rougarou",
        "name": "Curse of the Rougarou"
    },
    {
        "code": "venice",
        "name": "Carnevale of Horrors"
    },
    {
        "code": "armitages_fate",
        "name": "Armitage's Fate"
    },
    {
        "code": "bishops_thralls",
        "name": "Bishop's Thralls"
    },
    {
        "code": "beast_thralls",
        "name": "Beast Thralls"
    },
    {
        "code": "naomis_crew",
        "name": "Naomi's Crew"
    },
    {
        "code": "extracurricular_activity",
        "name": "Extracurricular Activity"
    },
    {
        "code": "the_house_always_wins",
        "name": "The House Always Wins"
    },
    {
        "code": "sorcery",
        "name": "Sorcery"
    },
    {
        "code": "dunwich",
        "name": "Dunwich"
    },
    {
        "code": "whippoorwills",
        "name": "Whippoorwills"
    },
    {
        "code": "bad_luck",
        "name": "Bad Luck"
    },
    {
        "code": "the_beyond",
        "name": "The Beyond"
    },
    {
        "code": "hideous_abominations",
        "name": "Hideous Abominations"
    },
    {
        "code": "the_miskatonic_museum",
        "name": "The Miskatonic Museum"
    },
    {
        "code": "essex_county_express",
        "name": "The Essex County Express"
    },
    {
        "code": "blood_on_the_altar",
        "name": "Blood On The Altar"
    },
    {
        "code": "undimensioned_and_unseen",
        "name": "Undimensioned and Unseen"
    },
    {
        "code": "where_doom_awaits",
        "name": "Where Doom Awaits"
    },
    {
        "code": "lost_in_time_and_space",
        "name": "Lost in Time and Space"
    },
    {
        "code": "curtain_call",
        "name": "Curtain Call"
    },
    {
        "code": "the_last_king",
        "name": "The Last King"
    },
    {
        "code": "delusions",
        "name": "Delusions"
    },
    {
        "code": "byakhee",
        "name": "Byakhee"
    },
    {
        "code": "inhabitants_of_carcosa",
        "name": "Inhabitants of Carcosa"
    },
    {
        "code": "evil_portents",
        "name": "Evil Portents"
    },
    {
        "code": "hauntings",
        "name": "Hauntings"
    },
    {
        "code": "hasturs_gift",
        "name": "Hastur's Gift"
    },
    {
        "code": "cult_of_the_yellow_sign",
        "name": "Cult of the Yellow Sign"
    },
    {
        "code": "decay",
        "name": "Decay & Filth"
    },
    {
        "code": "stranger",
        "name": "The Stranger"
    },
    {
        "code": "echoes_of_the_past",
        "name": "Echoes of the Past"
    },
    {
        "code": "the_unspeakable_oath",
        "name": "The Unspeakable Oath"
    },
    {
        "code": "a_phantom_of_truth",
        "name": "A Phantom of Truth"
    },
    {
        "code": "the_pallid_mask",
        "name": "The Pallid Mask"
    },
    {
        "code": "black_stars_rise",
        "name": "Black Stars Rise"
    },
    {
        "code": "flood",
        "name": "The Flood Below"
    },
    {
        "code": "vortex",
        "name": "The Vortex Above"
    },
    {
        "code": "dim_carcosa",
        "name": "Dim Carcosa"
    },
    {
        "code": "agents_of_yig",
        "name": "Agents of Yig"
    },
    {
        "code": "traps",
        "name": "Deadly Traps"
    },
    {
        "code": "expedition",
        "name": "Expedition"
    },
    {
        "code": "ruins",
        "name": "Forgotten Ruins"
    },
    {
        "code": "guardians_of_time",
        "name": "Guardians of Time"
    },
    {
        "code": "pnakotic_brotherhood",
        "name": "Pnakotic Brotherhood"
    },
    {
        "code": "poison",
        "name": "Poison"
    },
    {
        "code": "rainforest",
        "name": "Rainforest"
    },
    {
        "code": "serpents",
        "name": "Serpents"
    },
    {
        "code": "flux",
        "name": "Temporal Flux"
    },
    {
        "code": "eztli",
        "name": "The Doom of Eztli"
    },
    {
        "code": "wilds",
        "name": "The Untamed Wilds"
    },
    {
        "code": "venom",
        "name": "Yig's Venom"
    },
    {
        "code": "threads_of_fate",
        "name": "Threads of Fate"
    },
    {
        "code": "the_boundary_beyond",
        "name": "The Boundary Beyond"
    },
    {
        "code": "heart_of_the_elders",
        "name": "Heart of the Elders"
    },
    {
        "code": "pillars_of_judgment",
        "name": "Pillars of Judgment"
    },
    {
        "code": "knyan",
        "name": "K'n-yan"
    },
    {
        "code": "the_city_of_archives",
        "name": "The City of Archives"
    },
    {
        "code": "the_depths_of_yoth",
        "name": "The Depths of Yoth"
    },
    {
        "code": "shattered_aeons",
        "name": "Shattered Aeons"
    },
    {
        "code": "turn_back_time",
        "name": "Turn Back Time"
    },
    {
        "code": "agents_of_azathoth",
        "name": "Agents of Azathoth"
    },
    {
        "code": "anettes_coven",
        "name": "Anette's Coven"
    },
    {
        "code": "at_deaths_doorstep",
        "name": "At Death's Doorstep"
    },
    {
        "code": "city_of_sins",
        "name": "City of Sins"
    },
    {
        "code": "disappearance_at_the_twilight_estate",
        "name": "Disappearance at the Twilight Estate"
    },
    {
        "code": "inexorable_fate",
        "name": "Inexorable Fate"
    },
    {
        "code": "realm_of_death",
        "name": "Realm of Death"
    },
    {
        "code": "silver_twilight_lodge",
        "name": "Silver Twilight Lodge"
    },
    {
        "code": "spectral_predators",
        "name": "Spectral Predators"
    },
    {
        "code": "the_watcher",
        "name": "The Watcher"
    },
    {
        "code": "the_witching_hour",
        "name": "The Witching Hour"
    },
    {
        "code": "trapped_spirits",
        "name": "Trapped Spirits"
    },
    {
        "code": "witchcraft",
        "name": "Witchcraft"
    },
    {
        "code": "the_secret_name",
        "name": "The Secret Name"
    },
    {
        "code": "the_wages_of_sin",
        "name": "The Wages of Sin"
    },
    {
        "code": "for_the_greater_good",
        "name": "For the Greater Good"
    },
    {
        "code": "union_and_disillusion",
        "name": "Union and Disillusion"
    },
    {
        "code": "in_the_clutches_of_chaos",
        "name": "In the Clutches of Chaos"
    },
    {
        "code": "music_of_the_damned",
        "name": "Music of the Damned"
    },
    {
        "code": "secrets_of_the_universe",
        "name": "Secrets of the Universe"
    },
    {
        "code": "before_the_black_throne",
        "name": "Before the Black Throne"
    },
    {
        "code": "agents_of_atlach_nacha",
        "name": "Agents of Atlach-Nacha"
    },
    {
        "code": "agents_of_nyarlathotep",
        "name": "Agents of Nyarlathotep"
    },
    {
        "code": "corsairs",
        "name": "Corsairs"
    },
    {
        "code": "creatures_of_the_underworld",
        "name": "Creatures of the Underworld"
    },
    {
        "code": "dreamers_curse",
        "name": "Dreamer's Curse"
    },
    {
        "code": "dreamlands",
        "name": "Dreamlands"
    },
    {
        "code": "merging_realities",
        "name": "Merging Realities"
    },
    {
        "code": "spiders",
        "name": "Spiders"
    },
    {
        "code": "whispers_of_hypnos",
        "name": "Whispers of Hypnos"
    },
    {
        "code": "zoogs",
        "name": "Zoogs"
    },
    {
        "code": "in_the_labyrinths_of_lunacy",
        "name": "The Labyrinths of Lunacy"
    },
    {
        "code": "epic_multiplayer",
        "name": "Epic Multiplayer"
    },
    {
        "code": "single_group",
        "name": "Single Group"
    },
    {
        "code": "abyssal_gifts",
        "name": "Abyssal Gifts"
    },
    {
        "code": "abyssal_tribute",
        "name": "Abyssal Tribute"
    },
    {
        "code": "brotherhood_of_the_beast",
        "name": "Brotherhood of the Beast"
    },
    {
        "code": "sands_of_egypt",
        "name": "Sands of Egypt"
    },
    {
        "code": "the_eternal_slumber",
        "name": "The Eternal Slumber"
    },
    {
        "code": "the_nights_usurper",
        "name": "The Night's Usurper"
    },
    {
        "code": "return_to_the_gathering",
        "name": "Return to the Gathering"
    },
    {
        "code": "return_to_the_midnight_masks",
        "name": "Return to the Midnight Masks"
    },
    {
        "code": "return_to_the_devourer_below",
        "name": "Return to the Devourer Below"
    },
    {
        "code": "ghouls_of_umôrdhoth",
        "name": "Ghouls of Umôrdhoth"
    },
    {
        "code": "the_devourers_cult",
        "name": "The Devourers Cult"
    },
    {
        "code": "return_cult",
        "name": "Return Cult of Umôrdhoth"
    },
    {
        "code": "return_to_extracurricular_activities",
        "name": "Return to Extracurricular Activity"
    },
    {
        "code": "return_to_the_house_always_wins",
        "name": "Return to The House Always Wins"
    },
    {
        "code": "return_to_the_miskatonic_museum",
        "name": "Return to The Miskatonic Museum"
    },
    {
        "code": "return_to_the_essex_county_express",
        "name": "Return to The Essex County Express"
    },
    {
        "code": "return_to_blood_on_the_altar",
        "name": "Return to Blood on the Altar"
    },
    {
        "code": "return_to_undimensioned_and_unseen",
        "name": "Return to Undimensioned and Unseen"
    },
    {
        "code": "return_to_where_doom_awaits",
        "name": "Return to Where Doom Awaits"
    },
    {
        "code": "return_to_lost_in_time_and_space",
        "name": "Return to Lost in Time and Space"
    },
    {
        "code": "resurgent_evils",
        "name": "Resurgent Evils"
    },
    {
        "code": "erratic_fear",
        "name": "Erratic Fear"
    },
    {
        "code": "creeping_cold",
        "name": "Creeping Cold"
    },
    {
        "code": "secret_doors",
        "name": "Secret Doors"
    },
    {
        "code": "yog_sothoths_emissaries",
        "name": "Yog-Sothoth's Emissaries"
    },
    {
        "code": "beyond_the_threshold",
        "name": "Beyond the Threshold"
    },
    {
        "code": "return_to_curtain_call",
        "name": "Return to Curtain Call"
    },
    {
        "code": "return_to_the_last_king",
        "name": "Return to The Last King"
    },
    {
        "code": "return_to_echoes_of_the_past",
        "name": "Return to Echoes of the Past"
    },
    {
        "code": "return_to_the_unspeakable_oath",
        "name": "Return to The Unspeakable Oath"
    },
    {
        "code": "return_to_a_phantom_of_truth",
        "name": "Return to A Phantom of Truth"
    },
    {
        "code": "return_to_the_pallid_mask",
        "name": "Return to The Pallid Mask"
    },
    {
        "code": "return_to_black_stars_rise",
        "name": "Return to Black Stars Rise"
    },
    {
        "code": "return_to_dim_carcosa",
        "name": "Return to Dim Carcosa"
    },
    {
        "code": "delusory_evils",
        "name": "Delusory Evils"
    },
    {
        "code": "neurotic_fear",
        "name": "Neurotic Fear"
    },
    {
        "code": "hasturs_envoys",
        "name": "Hastur's Envoys"
    },
    {
        "code": "decaying_reality",
        "name": "Decaying Reality"
    },
    {
        "code": "maddening_delusions",
        "name": "Maddening Delusions"
    },
    {
        "code": "beyond_the_gates_of_sleep",
        "name": "Beyond the Gates of Sleep"
    },
    {
        "code": "waking_nightmare",
        "name": "Waking Nightmare"
    },
    {
        "code": "a_thousand_shapes_of_horror",
        "name": "A Thousand Shapes of Horror"
    },
    {
        "code": "the_search_for_kadath",
        "name": "The Search for Kadath"
    },
    {
        "code": "dark_side_of_the_moon",
        "name": "Dark Side of the Moon"
    },
    {
        "code": "point_of_no_return",
        "name": "Point of No Return"
    },
    {
        "code": "where_the_gods_dwell",
        "name": "Where the Gods Dwell"
    },
    {
        "code": "weaver_of_the_cosmos",
        "name": "Weaver of the Cosmos"
    },
    {
        "code": "terror_of_the_vale",
        "name": "Terror of the Vale"
    },
    {
        "code": "descent_into_the_pitch",
        "name": "Descent into the Pitch"
    },
    {
        "code": "murder_at_the_excelsior_hotel",
        "name": "Murder at the Excelsior Hotel"
    },
    {
        "code": "alien_interference",
        "name": "Alien Interference"
    },
    {
        "code": "dark_rituals",
        "name": "Dark Rituals"
    },
    {
        "code": "excelsior_management",
        "name": "Excelsior Management"
    },
    {
        "code": "sins_of_the_past",
        "name": "Sins of the Past"
    },
    {
        "code": "vile_experiments",
        "name": "Vile Experiments"
    },
    {
        "code": "blob",
        "name": "The Blob That Ate Everything"
    },
    {
        "code": "blob_epic_multiplayer",
        "name": "Epic Multiplayer"
    },
    {
        "code": "blob_single_group",
        "name": "Single Group"
    },
    {
        "code": "migo_incursion",
        "name": "Mi-Go Incursion"
    },
    {
        "code": "read_or_die",
        "name": "Read or Die"
    },
    {
        "code": "all_or_nothing",
        "name": "All or Nothing"
    },
    {
        "code": "bad_blood",
        "name": "Bad Blood"
    },
    {
        "code": "by_the_book",
        "name": "By the Book"
    },
    {
        "code": "return_to_the_untamed_wilds",
        "name": "Return to the Untamed Wilds"
    },
    {
        "code": "return_to_the_doom_of_eztli",
        "name": "Return to the Doom of Eztli"
    },
    {
        "code": "return_to_threads_of_fate",
        "name": "Return to Threads of Fate"
    },
    {
        "code": "return_to_the_boundary_beyond",
        "name": "Return to the Boundary Beyond"
    },
    {
        "code": "return_to_heart_of_the_elders",
        "name": "Return to Heart of the Elders"
    },
    {
        "code": "return_to_pillars_of_judgment",
        "name": "Return to Pillars of Judgment"
    },
    {
        "code": "return_to_knyan",
        "name": "Return to K'n-yan"
    },
    {
        "code": "return_to_the_city_of_archives",
        "name": "Return to the City of Archives"
    },
    {
        "code": "return_to_the_depths_of_yoth",
        "name": "Return to the Depths of Yoth"
    },
    {
        "code": "return_to_shattered_aeons",
        "name": "Return to Shattered Aeons"
    },
    {
        "code": "return_to_turn_back_time",
        "name": "Return to Turn Back Time"
    },
    {
        "code": "return_to_the_rainforest",
        "name": "Return to the Rainforest"
    },
    {
        "code": "cult_of_pnakotus",
        "name": "Cult of Pnakotus"
    },
    {
        "code": "doomed_expedition",
        "name": "Doomed Expedition"
    },
    {
        "code": "temporal_hunters",
        "name": "Temporal Hunters"
    },
    {
        "code": "venomous_hate",
        "name": "Venomous Hate"
    },
    {
        "code": "the_pit_of_despair",
        "name": "The Pit of Despair"
    },
    {
        "code": "creatures_of_the_deep",
        "name": "Creatures of the Deep"
    },
    {
        "code": "flooded_caverns",
        "name": "Flooded Caverns"
    },
    {
        "code": "rising_tide",
        "name": "Rising Tide"
    },
    {
        "code": "shattered_memories",
        "name": "Shattered Memories"
    },
    {
        "code": "agents_of_dagon",
        "name": "Agents of Dagon"
    },
    {
        "code": "agents_of_hydra",
        "name": "Agents of Hydra"
    },
    {
        "code": "the_locals",
        "name": "The Locals"
    },
    {
        "code": "fog_over_innsmouth",
        "name": "Fog over Innsmouth"
    },
    {
        "code": "the_vanishing_of_elina_harper",
        "name": "The Vanishing of Elina Harper"
    },
    {
        "code": "syzygy",
        "name": "Syzygy"
    },
    {
        "code": "malfunction",
        "name": "Malfunction"
    },
    {
        "code": "in_too_deep",
        "name": "In Too Deep"
    },
    {
        "code": "devil_reef",
        "name": "Devil Reef"
    },
    {
        "code": "horror_in_high_gear",
        "name": "Horror in High Gear"
    },
    {
        "code": "a_light_in_the_fog",
        "name": "A Light in the Fog"
    },
    {
        "code": "the_lair_of_dagon",
        "name": "The Lair of Dagon"
    },
    {
        "code": "into_the_maelstrom",
        "name": "Into the Maelstrom"
    },
    {
        "code": "war_of_the_outer_gods",
        "name": "War of the Outer Gods"
    },
    {
        "code": "death_of_stars",
        "name": "Death of Stars"
    },
    {
        "code": "children_of_paradise",
        "name": "Children of Paradise"
    },
    {
        "code": "swarm_of_assimilation",
        "name": "Swarm of Assimilation"
    },
    {
<<<<<<< HEAD
        "code": "return_to_disappearance_at_the_twilight_estate",
        "name": "Return to Disappearance at the Twilight Estate"
    },
    {
        "code": "return_to_the_witching_hour",
        "name": "Return to The Witching Hour"
    },
    {
        "code": "return_to_at_deaths_doorstep",
        "name": "Return to At Death's Doorstep"
    },
    {
        "code": "return_to_the_secret_name",
        "name": "Return to The Secret Name"
    },
    {
        "code": "return_to_the_wages_of_sin",
        "name": "Return to The Wages of Sin"
    },
    {
        "code": "return_to_for_the_greater_good",
        "name": "Return to For the Greater Good"
    },
    {
        "code": "return_to_union_and_disillusion",
        "name": "Return to Union and Disillusion"
    },
    {
        "code": "return_to_in_the_clutches_of_chaos",
        "name": "Return to In the Clutches of Chaos"
    },
    {
        "code": "return_to_before_the_black_throne",
        "name": "Return to Before the Black Throne"
    },
    {
        "code": "hexcraft",
        "name": "Hexcraft"
    },
    {
        "code": "bloodthirsty_spirits",
        "name": "Bloodthirsty Spirits"
    },
    {
        "code": "unavoidable_demise",
        "name": "Unavoidable Demise"
    },
    {
        "code": "unstable_realm",
        "name": "Unstable Realm"
    },
    {
        "code": "city_of_the_damned",
        "name": "City of the Damned"
    },
    {
        "code": "chilling_mists",
        "name": "Chilling Mists"
    },
    {
        "code": "impending_evils",
        "name": "Impending Evils"
=======
        "code": "expedition_team",
        "name": "Expedition Team"
    },
    {
        "code": "memorials_of_the_lost",
        "name": "Memorials of the Lost"
    },
    {
        "code": "tekelili",
        "name": "Tekeli-li"
    },
    {
        "code": "to_the_forbidden_peaks",
        "name": "To the Forbidden Peaks"
    },
    {
        "code": "city_of_the_elder_things",
        "name": "City of the Elder Things"
    },
    {
        "code": "fatal_mirage",
        "name": "Fatal Mirage"
>>>>>>> 074c59f6
    }
]<|MERGE_RESOLUTION|>--- conflicted
+++ resolved
@@ -856,7 +856,30 @@
         "name": "Swarm of Assimilation"
     },
     {
-<<<<<<< HEAD
+        "code": "expedition_team",
+        "name": "Expedition Team"
+    },
+    {
+        "code": "memorials_of_the_lost",
+        "name": "Memorials of the Lost"
+    },
+    {
+        "code": "tekelili",
+        "name": "Tekeli-li"
+    },
+    {
+        "code": "to_the_forbidden_peaks",
+        "name": "To the Forbidden Peaks"
+    },
+    {
+        "code": "city_of_the_elder_things",
+        "name": "City of the Elder Things"
+    },
+    {
+        "code": "fatal_mirage",
+        "name": "Fatal Mirage"
+    },
+    {
         "code": "return_to_disappearance_at_the_twilight_estate",
         "name": "Return to Disappearance at the Twilight Estate"
     },
@@ -919,29 +942,5 @@
     {
         "code": "impending_evils",
         "name": "Impending Evils"
-=======
-        "code": "expedition_team",
-        "name": "Expedition Team"
-    },
-    {
-        "code": "memorials_of_the_lost",
-        "name": "Memorials of the Lost"
-    },
-    {
-        "code": "tekelili",
-        "name": "Tekeli-li"
-    },
-    {
-        "code": "to_the_forbidden_peaks",
-        "name": "To the Forbidden Peaks"
-    },
-    {
-        "code": "city_of_the_elder_things",
-        "name": "City of the Elder Things"
-    },
-    {
-        "code": "fatal_mirage",
-        "name": "Fatal Mirage"
->>>>>>> 074c59f6
     }
 ]