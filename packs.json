--- conflicted
+++ resolved
@@ -16,8 +16,6 @@
         "size": 159
     },
     {
-<<<<<<< HEAD
-=======
         "code": "tmm",
         "cycle_code": "dwl",
         "date_release": null,
@@ -26,7 +24,6 @@
         "size": 60
     },
     {
->>>>>>> 90149053
         "code": "cotr",
         "cycle_code": "side_story",
         "date_release": null,
