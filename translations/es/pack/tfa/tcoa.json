--- conflicted
+++ resolved
@@ -2,27 +2,6 @@
     {
         "code": "04229",
         "name": "M1918 BAR",
-<<<<<<< HEAD
-        "text": "Uses (8 ammo).\n[action] Spend 1-5 ammo: <b>Fight.</b> You get +X [combat] for this attack. Instead of its standard damage, this attack deals X damage. X is the amount of ammo spent as part of this ability's cost.",
-        "traits": "Item. Weapon. Firearm.",
-        "slot": "Hand x2"
-    },
-    {
-        "code": "04230",
-        "name": "Ancient Stone",
-        "subname": "Knowledge of the Elders",
-        "text": "You can only include this asset in your deck by upgrading it from Ancient Stone <i>(Unidentified)</i>, and only if you have \"identified the stone\" in your Campaign Log.\nUses (X secrets). X is the number in parentheses next to \"you have identified the stone.\"\n[reaction] When you draw any number of cards, spend that many secrets: Deal that much damage to an enemy at your location.",
-        "traits": "Item. Relic.",
-        "slot": "Hand"
-    },
-    {
-        "code": "04231",
-        "name": "Ancient Stone",
-        "subname": "Minds in Harmony",
-        "text": "You can only include this asset in your deck by upgrading it from Ancient Stone <i>(Unidentified)</i>, and only if you have \"identified the stone\" in your Campaign Log.\nUses (X secrets). X is the number in parentheses next to \"you have identified the stone.\"\n[reaction] When you draw any number of cards, spend that many secrets: Heal that much horror from a card at your location.",
-        "traits": "Item. Relic.",
-        "slot": "Hand"
-=======
         "text": "Usos (8 municiones).\n[action] Gasta 1-5 municiones: <b>Combatir.</b> Recibes +X [combat] para este ataque. En lugar de su daño normal, este ataque inflige X puntos de daño. X es la cantidad de municiones gastadas como parte del coste de esta capacidad.",
         "traits": "Objeto. Arma. Arma de fuego.",
         "slot": "Dos manos"
@@ -42,7 +21,6 @@
         "text": "Sólo puedes incluir este Apoyo en tu mazo si lo mejoras a partir de la Piedra antigua <em>(Sin identificar)</em>, y sólo si en el registro de campaña aparece que “habéis identificado la piedra”.\nUsos (X secretos).\nX es el número que hay entre paréntesis junto a “habéis identificado la piedra”.\n[reaction] Cuando robes cualquier cantidad de cartas, gasta esa misma cantidad de secretos: Cura esa misma cantidad de horror de una carta que esté en tu Lugar.",
         "traits": "Objeto. Reliquia.",
         "slot": "Mano"
->>>>>>> efdc8cf5
     },
     {
         "code": "04232",
@@ -78,19 +56,6 @@
     },
     {
         "code": "04235",
-<<<<<<< HEAD
-        "flavor": "Priceless in every sense of the word.",
-        "name": "Crystalline Elder Sign",
-        "text": "Seal (+1 or [elder_sign]).\nYou get +1 [willpower], +1 [intellect], +1 [combat], and +1 [agility].",
-        "traits": "Item. Relic. Blessed.",
-        "slot": "Accessory"
-    },
-    {
-        "code": "04236",
-        "name": "On Your Own",
-        "text": "Limit 1 per investigator.\nDiscard On Your Own if you control an asset that takes up an ally slot.\n[reaction] When you play a [survivor] event, exhaust On Your Own: Reduce that event's cost by 2.",
-        "traits": "Talent."
-=======
         "flavor": "Decir que tiene un valor incalculable se queda corto.",
         "name": "Símbolo arcano cristalino",
         "text": "Sello (+1 o [elder_sign]).\nRecibes +1 [willpower], +1 [intellect], +1 [combat] y +1 [agility].",
@@ -102,6 +67,5 @@
         "name": "Por tu cuenta",
         "text": "Límite de 1 por investigador.\nDescarta Por tu cuenta si controlas un Apoyo que ocupe un espacio de aliado.\n[reaction] Cuando juegues un Evento [survivor], agota Por tu cuenta: Reduce en 2 el coste de ese Evento.",
         "traits": "Talento."
->>>>>>> efdc8cf5
     }
 ]