[
    {
        "code": "07001",
        "flavor": "\"The Lord watches over my path. I am armored in faith.\"",
        "name": "Sister Mary",
        "subname": "The Nun",
        "text": "During setup, add 2 [bless] tokens to the chaos bag.\n[reaction] When the round ends: Add 1 [bless] token to the chaos bag.\n[elder_sign] effect: +1. If you succeed, add 1 [bless] token to the chaos bag.",
        "traits": "Believer. Blessed.",
        "back_flavor": "The more Sister Mary learns of the strange and arcane forces that sometimes manifest in this world, the more certain she is that she has been set upon a path to ward off these forces and protect the innocent wherever possible. Armed only with the trappings of her church and an unshakeable faith, Sister Mary seeks out every supernatural threat she hears of through her fellow priests and nuns. Other members of her church may dismiss such things as medieval nonsense, but Sister Mary knows the real evils that exist in the shadows - and she knows that if such evils are left untouched, they will bring ruin and horror to all of creation.",
        "back_text": "<b>Deck size</b>: 30.\n<b>Deckbuilding Options</b>: Guardian cards ([guardian]) level 0-5, Neutral cards level 0-5, Mystic cards ([mystic]) level 0-2.\n<b>Deckbuilding Requirements</b> (do not count toward deck size): Guardian Angel, Crisis of Faith, 1 random basic weakness."
    },
    {
        "code": "07002",
        "name": "Amanda Sharpe",
        "subname": "The Student",
        "text": "<b>Forced</b> - At the start of the investigation phase: Draw 1 card. Discard the card beneath Amanda Sharpe. Choose a card from your hand and place it beneath her.\n[reaction] At the start of a skill test you are performing: Commit the card beneath Amanda Sharpe, if able. Do not discard it when the test ends.\n[elder_sign] effect: +0. For this test, you may double the number of skill icons on the card beneath Amanda Sharpe.",
        "traits": "Miskatonic. Scholar",
        "back_flavor": "Amanda Sharpe was on track to become one of Miskatonic University's most accomplished graduates. However, ever since she saw a strange painting on an enormous creature's emergence from the depths of the ocean, her classwork has suffered. Her dreams are overwhelmed by images of a vast submerged city and whispers in a language she does not understand. She remains dedicated to her studies, but her goal is no longer to graduate at the top of her class; rather, she seeks to discover the meaning behind the occult secrets concealed between the lines of reality.",
        "back_text": "<b>Deck size</b>: 30.\n<b>Deckbuilding Options</b>: Seeker cards ([seeker]) level 0-5, Neutral cards level 0-5, [[Practiced]] skills level 0-3.\n<b>Deckbuilding Requirements</b> (do not count toward deck size): Obscure Studies, Whispers from the Deep, 1 random basic weakness."
    },
    {
        "code": "07006",
        "name": "Guardian Angel",
        "text": "Sister Mary deck only.\n<b>This card has not yet been announced and is a placeholder.</b>",
        "traits": "Innate."
    },
    {
        "code": "07007",
        "name": "Crisis of Faith",
        "text": "<b>Revelation</b> - For each [bless] token in the chaos bag, you must either replace it with a [curse] token or take 1 horror.",
        "traits": "Madness."
    },
    {
        "code": "07008",
        "name": "Obscure Studies",
        "text": "Amanda Sharpe deck only.\n<b>This card has not yet been announced and is a placeholder.</b>",
        "traits": "Innate."
    },
    {
        "code": "07009",
        "name": "Whispers from the Deep",
        "text": "<b>This card has not yet been announced and is a placeholder.</b>",
        "traits": "Madness."
    },
    {
<<<<<<< HEAD
=======
        "code": "07018",
        "name": "Blessed Blade",
        "text": "[action] If Blessed Blade is ready: <b>Fight.</b> You get +1 [combat] for this attack. If a [bless] or [elder_sign] token is revealed during this attack, this attack deals +1 damage. Before revealing chaos token(s) for this attack, you may exhaust Blessed Blade to add 1 [bless] token to the chaos bag.",
        "traits": "Item. Weapon. Melee. Blessed.",
        "slot": "Hand"
    },
    {
>>>>>>> d58c6085
        "code": "07019",
        "name": "Rite of Sanctification",
        "text": "Seal (up to 5 [bless]). If Rite of Sanctification has no tokens sealed on it, discard it.\n[reaction] When an investigator at your location plays a card, exhaust Rite of Sanctification and release a chaos token sealed on it: Reduce the cost of that card by 2.",
        "traits": "Ritual. Blessed.",
        "slot": "Arcane"
    },
    {
        "code": "07022",
        "name": "Cryptic Grimoire",
        "subname": "Untranslated",
        "text": "[action]: Add 1 [curse] token to the chaos bag.\n[action] If there are 10 [curse] tokens in the chaos bag, discard Cryptic Grimoire: Record in your Campaign Log that \"you have translated the grimoire.\" Replace 5 [curse] tokens in the chaos bag with 5 [bless] tokens.",
        "traits": "Item. Tome. Occult.",
        "slot": "Hand"
    },
    {
        "code": "07027",
        "flavor": "Now you see me...",
        "name": "Obfuscation",
        "text": "Fast. Uses (3 charges).\n[reaction] When an enemy makes an attack of opportunity against you, spend 1 charge: Cancel that attack.",
        "traits": "Spell.",
        "slot": "Arcane"
    },
    {
        "code": "07028",
        "name": "Faustian Bargain",
        "text": "As an additional cost to play Faustian Bargain, add 2 [curse] tokens to the chaos bag.\nInvestigators at your location gain a total of 5 resources, distributed as you wish.",
        "traits": "Pact. Cursed."
    },
    {
        "code": "07029",
        "name": "Sword Cane",
        "text": "Playing Sword Cane does not provoke attacks of opportunity.\n[reaction] After Sword Cane enters play: Immediately trigger its \"[action]\" ability without paying its cost.\n[action] Exhaust Sword Cane: <b>Fight</b>/<b>Evade.</b> You may use your [willpower] in place of your [combat] or [agility] for this attack or evasion attempt.",
        "traits": "Item. Relic. Weapon. Melee.",
        "slot": "Hand"
    },
    {
        "code": "07030",
        "name": "Tides of Fate",
        "text": "Fast. Play during any [fast] window, or at the start of the round.\nReplace all [curse] tokens in the chaos bag with an equal number of [bless] tokens. At the end of the round, replace all [bless] tokens in the chaos bag with an equal number of [curse] tokens.",
        "traits": "Spell. Blessed."
    },
    {
        "code": "07031",
        "name": "Ward of Radiance",
        "text": "Fast. Play when an investigator at your location draws a non-weakness treachery card.\nReveal 5 random chaos tokens from the chaos bag\nIf a [bless] or [elder_sign] token is revealed, cancel that treachery card's revelation effect.",
        "traits": "Insight. Blessed."
    },
    {
<<<<<<< HEAD
=======
        "code": "07032",
        "name": "Promise of Power",
        "text": "After you commit Promise of Power to a skill test, add 1 [curse] token to the chaos bag. If you cannot, take 2 horror instead.",
        "traits": "Practiced. Cursed."
    },
    {
>>>>>>> d58c6085
        "code": "07033",
        "name": "Token of Faith",
        "text": "[reaction] After a skill test ends in which 1 or more [curse] or [auto_fail] tokens were revealed, exhaust Token of Faith: Add that many [bless] tokens to the chaos bag.",
        "traits": "Item. Charm.",
        "slot": "Accessory"
    },
    {
        "code": "07035",
        "name": "Predestined",
        "text": "Max 1 committed per skill test.\nYou may commit Predestined to any type of test.\nIf this test fails, either add 2 [bless] tokens to the chaos bag or remove 2 [curse] tokens from the chaos bag.",
        "traits": "Fortune. Blessed."
    },
    {
        "code": "07039",
        "flavor": "We all have wings, but they have not been of any avail to us and if we could tear them off, we would do so.\n- Franz Kafka, \"The Blue Octavo Notebooks\"",
        "name": "Dread Curse",
        "text": "<b>Revelation</b> - Add 5 [curse] tokens to the chaos bag.",
        "traits": "Curse."
    }
]<|MERGE_RESOLUTION|>--- conflicted
+++ resolved
@@ -43,8 +43,6 @@
         "traits": "Madness."
     },
     {
-<<<<<<< HEAD
-=======
         "code": "07018",
         "name": "Blessed Blade",
         "text": "[action] If Blessed Blade is ready: <b>Fight.</b> You get +1 [combat] for this attack. If a [bless] or [elder_sign] token is revealed during this attack, this attack deals +1 damage. Before revealing chaos token(s) for this attack, you may exhaust Blessed Blade to add 1 [bless] token to the chaos bag.",
@@ -52,7 +50,6 @@
         "slot": "Hand"
     },
     {
->>>>>>> d58c6085
         "code": "07019",
         "name": "Rite of Sanctification",
         "text": "Seal (up to 5 [bless]). If Rite of Sanctification has no tokens sealed on it, discard it.\n[reaction] When an investigator at your location plays a card, exhaust Rite of Sanctification and release a chaos token sealed on it: Reduce the cost of that card by 2.",
@@ -101,15 +98,12 @@
         "traits": "Insight. Blessed."
     },
     {
-<<<<<<< HEAD
-=======
         "code": "07032",
         "name": "Promise of Power",
         "text": "After you commit Promise of Power to a skill test, add 1 [curse] token to the chaos bag. If you cannot, take 2 horror instead.",
         "traits": "Practiced. Cursed."
     },
     {
->>>>>>> d58c6085
         "code": "07033",
         "name": "Token of Faith",
         "text": "[reaction] After a skill test ends in which 1 or more [curse] or [auto_fail] tokens were revealed, exhaust Token of Faith: Add that many [bless] tokens to the chaos bag.",
