[
    {
        "code": "a_phantom_of_truth",
        "name": "Ein Phantom der Wahrheit"
    },
    {
        "code": "agents_of_cthulhu",
        "name": "Anhänger von Cthulhu"
    },
    {
        "code": "agents_of_hastur",
        "name": "Anhänger von Hastur"
    },
    {
        "code": "agents_of_shub",
        "name": "Anhänger von Shub-Niggurath"
    },
    {
        "code": "agents_of_yig",
        "name": "Agents of Yig"
    },
    {
        "code": "agents_of_yog",
        "name": "Anhänger von Yog-Sothoth"
    },
    {
        "code": "ancient_evils",
        "name": "Böses aus uralter Zeit"
    },
    {
        "code": "arkham",
        "name": "Die Mitternachtsmasken"
    },
    {
        "code": "armitages_fate",
        "name": "Armitages Schicksal"
    },
    {
        "code": "bad_luck",
        "name": "Pech"
    },
    {
        "code": "bayou",
        "name": "The Bayou"
    },
    {
        "code": "beast_thralls",
        "name": "Bestiendiener"
    },
    {
        "code": "bishops_thralls",
        "name": "Bishops Seelenlose Diener"
    },
    {
        "code": "black_stars_rise",
        "name": "Die Schwarzen Sterne gehen auf"
    },
    {
        "code": "blood_on_the_altar",
        "name": "Blut auf dem Altar"
    },
    {
        "code": "byakhee",
        "name": "Byakhee"
    },
    {
        "code": "chilling_cold",
        "name": "Grabeskälte"
    },
    {
        "code": "cult_of_the_yellow_sign",
        "name": "Kult des gelben Zeichens"
    },
    {
        "code": "cultists",
        "name": "Kult von Umôrdhoth"
    },
    {
        "code": "curtain_call",
        "name": "Ruf vor den Vorhang"
    },
    {
        "code": "decay",
        "name": "Verfall und Schmutz"
    },
    {
        "code": "delusions",
        "name": "Wahnvorstellungen"
    },
    {
        "code": "dim_carcosa",
        "name": "Finsteres Carcosa"
    },
    {
        "code": "dunwich",
        "name": "Dunwich"
    },
    {
        "code": "echoes_of_the_past",
        "name": "Widerhall aus der Vergangenheit"
    },
    {
<<<<<<< HEAD
        "code": "echoes_of_the_past",
        "name": "Widerhall aus der Vergangenheit"
=======
        "code": "epic_multiplayer",
        "name": "Epic Multiplayer"
>>>>>>> 387c2228
    },
    {
        "code": "essex_county_express",
        "name": "Der Essex-County-Express"
    },
    {
        "code": "evil_portents",
        "name": "Böse Vorzeichen"
    },
    {
        "code": "expedition",
        "name": "Expedition"
    },
    {
        "code": "extracurricular_activity",
        "name": "Aktivitäten außerhalb des Lehrplans"
    },
    {
        "code": "eztli",
        "name": "The Doom of Eztli"
    },
    {
        "code": "flood",
        "name": "The Flood Below"
    },
    {
        "code": "flux",
        "name": "Temporal Flux"
    },
    {
        "code": "ghouls",
        "name": "Ghule"
    },
    {
        "code": "guardians_of_time",
        "name": "Guardians of Time"
    },
    {
        "code": "hasturs_gift",
        "name": "Hasturs Gabe"
    },
    {
        "code": "hauntings",
        "name": "Heimsuchungen"
    },
    {
        "code": "heart_of_the_elders",
        "name": "Heart of the Elders"
    },
    {
        "code": "hideous_abominations",
        "name": "Grässliche Abscheulichkeiten"
    },
    {
        "code": "in_the_labyrinths_of_lunacy",
        "name": "In The Labyrinths of Lunacy"
    },
    {
        "code": "inhabitants_of_carcosa",
        "name": "Bewohner von Carcosa"
    },
    {
        "code": "locked_doors",
        "name": "Verschlossene Türen"
    },
    {
        "code": "lost_in_time_and_space",
        "name": "Verloren in Zeit und Raum"
    },
    {
        "code": "naomis_crew",
        "name": "Naomis Truppe"
    },
    {
        "code": "nightgaunts",
        "name": "Dunkeldürre"
    },
    {
        "code": "pentagram",
        "name": "Dunkler Kult"
    },
    {
        "code": "pnakotic_brotherhood",
        "name": "Pnakotic Brotherhood"
    },
    {
        "code": "poison",
        "name": "Poison"
    },
    {
        "code": "rainforest",
        "name": "Rainforest"
    },
    {
        "code": "rats",
        "name": "Rattenschwarm"
    },
    {
        "code": "rougarou",
        "name": "Der Fluch des Rougarou"
    },
    {
        "code": "ruins",
        "name": "Forgotten Ruins"
    },
    {
        "code": "serpents",
        "name": "Serpents"
    },
    {
        "code": "shattered_aeons",
        "name": "Shattered Aeons"
    },
    {
        "code": "single_group",
        "name": "Single"
    },
    {
        "code": "sorcery",
        "name": "Zauberei"
    },
    {
        "code": "stranger",
        "name": "Der Fremde"
    },
    {
        "code": "striking_fear",
        "name": "Lähmende Angst"
    },
    {
        "code": "tentacles",
        "name": "Der Verschlinger aus der Tiefe"
    },
    {
        "code": "the_beyond",
        "name": "Das Jenseits"
    },
    {
        "code": "the_boundary_beyond",
        "name": "The Boundary Beyond"
    },
    {
        "code": "the_city_of_archives",
        "name": "The City of Archives"
    },
    {
        "code": "the_depths_of_yoth",
        "name": "The Depths of Yoth"
    },
    {
        "code": "the_house_always_wins",
        "name": "Das Haus gewinnt immer"
    },
    {
        "code": "the_last_king",
        "name": "Der letzte König"
    },
    {
        "code": "the_miskatonic_museum",
        "name": "Das Miskatonic-Museum"
    },
    {
        "code": "the_pallid_mask",
        "name": "Die Bleiche Maske"
    },
    {
        "code": "the_unspeakable_oath",
        "name": "Der unaussprechliche Eid"
    },
    {
        "code": "threads_of_fate",
        "name": "Threads of Fate"
    },
    {
        "code": "torch",
        "name": "Die Zusammenkunft"
    },
    {
        "code": "traps",
        "name": "Deadly Traps"
    },
    {
        "code": "undimensioned_and_unseen",
        "name": "Gestaltlos und unsichtbar"
    },
    {
        "code": "unknown",
        "name": "Unbekannt"
    },
    {
        "code": "venice",
        "name": "Venice"
    },
    {
        "code": "venom",
        "name": "Yig's Venom"
    },
    {
        "code": "vortex",
        "name": "The Vortex Above"
    },
    {
        "code": "where_doom_awaits",
        "name": "Wo das Verderben wartet"
    },
    {
        "code": "whippoorwills",
        "name": "Ziegenmelker"
    },
    {
        "code": "wilds",
        "name": "The Untamed Wilds"
    }
]<|MERGE_RESOLUTION|>--- conflicted
+++ resolved
@@ -100,13 +100,8 @@
         "name": "Widerhall aus der Vergangenheit"
     },
     {
-<<<<<<< HEAD
-        "code": "echoes_of_the_past",
-        "name": "Widerhall aus der Vergangenheit"
-=======
         "code": "epic_multiplayer",
         "name": "Epic Multiplayer"
->>>>>>> 387c2228
     },
     {
         "code": "essex_county_express",
