--- conflicted
+++ resolved
@@ -53,11 +53,7 @@
     },
     {
         "code": "black_stars_rise",
-<<<<<<< HEAD
         "name": "Die Schwarzen Sterne gehen auf"
-=======
-        "name": "Black Stars Rise"
->>>>>>> fc4ad995
     },
     {
         "code": "blood_on_the_altar",
@@ -93,11 +89,7 @@
     },
     {
         "code": "dim_carcosa",
-<<<<<<< HEAD
         "name": "Finsteres Carcosa"
-=======
-        "name": "Dim Carcosa"
->>>>>>> fc4ad995
     },
     {
         "code": "dunwich",
@@ -128,24 +120,18 @@
         "name": "Aktivitäten außerhalb des Lehrplans"
     },
     {
-<<<<<<< HEAD
-=======
         "code": "eztli",
         "name": "The Doom of Eztli"
     },
     {
->>>>>>> fc4ad995
         "code": "flood",
         "name": "The Flood Below"
     },
     {
-<<<<<<< HEAD
-=======
         "code": "flux",
         "name": "Temporal Flux"
     },
     {
->>>>>>> fc4ad995
         "code": "ghouls",
         "name": "Ghule"
     },
@@ -302,13 +288,10 @@
         "name": "Venice"
     },
     {
-<<<<<<< HEAD
-=======
         "code": "venom",
         "name": "Yig's Venom"
     },
     {
->>>>>>> fc4ad995
         "code": "vortex",
         "name": "The Vortex Above"
     },
