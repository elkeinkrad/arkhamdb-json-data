[
    {
        "code": "03263",
        "name": "On the Hunt",
        "text": "Fast. Play when you would draw an encounter card during the mythos phase.\nInstead, search the top 9 cards of the encounter deck for an enemy, spawn it engaged with you <i>(instead of its normal spawn location)</i>, and shuffle the encounter deck. If you cannot, draw the top card of the encounter deck.",
        "traits": "Tactic."
    },
    {
        "code": "03264",
        "name": "Stick to the Plan",
<<<<<<< HEAD
        "text": "Permanent. Exceptional.\n[reaction] Before you draw your opening hand: Search your deck for up to 3 different <i>Tactic</i> and/or <i>Supply</i> events, and attach them to Stick to the Plan. Shuffle your deck.\nCards attached to Stick to the Plan may be played as if they were in your hand. As an additional cost to play an attached card, exhaust Stick to the Plan.",
=======
        "text": "Permanent. Exceptional.\n[reaction] Before you draw your opening hand: Search your deck for up to 3 different [[Tactic]] and/or [[Supply]] events, and attach them to Stick to the Plan. Shuffle your deck.\nCards attached to Stick to the Plan may be played as if they were in your hand. As an additional cost to play an attached card, exhaust Stick to the Plan.",
>>>>>>> fc4ad995
        "traits": "Talent."
    },
    {
        "code": "03265",
        "name": "Guidance",
        "text": "Choose another investigator at your location who has yet to take his or her turn this round. That investigator may take an additional action during his or her turn this round.",
        "traits": "Insight."
    },
    {
        "code": "03266",
        "name": "Arkane Einsicht",
        "text": "Anwendungen (3 Ladungen).\n[free] Solange ein Ermittler seinen Zug nimmt, gib 1 Ladung aus: Dein Ort bekommt bis zum Ende dieses Zuges -2 Schleier. (Nur ein Mal pro Zug.)",
        "traits": "Zauber.",
        "slot": "Arkan"
    },
    {
        "code": "03267",
        "flavor": "\"Next time, I'm driving!\"",
        "name": "Narrow Escape",
        "text": "Fast. Play when an enemy makes an attack of opportunity against you.\nCancel that attack. You get +2 skill value for the next skill test you perform this turn.",
        "traits": "Fortune."
    },
    {
        "code": "03268",
        "name": "Suggestion",
<<<<<<< HEAD
        "text": "Anwendungen (3 Ladungen).\n[action] Erschöpfe Suggestion: <b>Entkommen.</b> Füge deinem Fertigkeitswert für diesen Entkommen-Versuch deinen  [willpower]-Wert hinzu. Falls die Probe nicht um mindestens 2 gelingt, entferne 1 Ladung von Suggestion.\n[reaction] Sobald dich ein Nicht-<i>Elite</i> Gegner angreifen würde, gib 1 Ladung aus: Hebe diesen Angriff auf.",
=======
        "text": "Anwendungen (3 Ladungen).\n[action] Erschöpfe Suggestion: <b>Entkommen.</b> Füge deinem Fertigkeitswert für diesen Entkommen-Versuch deinen  [willpower]-Wert hinzu. Falls die Probe nicht um mindestens 2 gelingt, entferne 1 Ladung von Suggestion.\n[reaction] Sobald dich ein Nicht-[[Elite]] Gegner angreifen würde, gib 1 Ladung aus: Hebe diesen Angriff auf.",
>>>>>>> fc4ad995
        "traits": "Zauber.",
        "slot": "Arkan"
    },
    {
        "code": "03269",
        "name": "St. Hubert's Key",
        "subname": "Cleansing Fire",
        "text": "You get +1 [willpower], +1 [intellect], and -2 sanity.\n[reaction] When you would be defeated by horror, discard St. Hubert's Key: Immediately heal 2 horror.",
        "traits": "Item. Charm.",
        "slot": "Accessory"
    },
    {
        "code": "03270",
        "name": "Ward of Protection",
        "text": "Fast. Play when an investigator at any location draws a non-weakness treachery card.\nCancel that card's revelation effect. Then, take 1 horror.",
        "traits": "Spell. Spirit."
    },
    {
        "code": "03271",
        "name": "Eingeweihte der arkanen Künste",
<<<<<<< HEAD
        "text": "<b>Erzwungen</b> - Nachdem Eingeweihte der arkanen Künste ins Spiel gekommen ist: Platziere 1 Verderben oder 2 Horror auf sie.\n[free] Erschöpfe Eingeweihte der arkanen Künste: Durchsuche die obersten 3 Karten deines Decks nach einer <i>Zauber</i>-Karte und ziehe sie. Mische dein Deck.",
=======
        "text": "<b>Erzwungen</b> - Nachdem Eingeweihte der arkanen Künste ins Spiel gekommen ist: Platziere 1 Verderben oder 2 Horror auf sie.\n[free] Erschöpfe Eingeweihte der arkanen Künste: Durchsuche die obersten 3 Karten deines Decks nach einer [[Zauber]]-Karte und ziehe sie. Mische dein Deck.",
>>>>>>> fc4ad995
        "traits": "Verbündeter. Zauberer.",
        "slot": "Verbündeter"
    },
    {
        "code": "03272",
        "name": "\"Nicht ohne einen Kampf!\"",
        "text": "Trage diese Karte nur zu einer Fertigkeitsprobe bei, falls du mit einem Gegner in einem Kampf verwickelt bist.\nFür jeden Gegner, der mit dir in einen Kampf verwickelt ist, erhält \"Nicht ohne einen Kampf!\" [willpower] [combat] [agility].",
        "traits": "Angeboren."
    },
    {
        "code": "03273",
        "name": "True Survivor",
<<<<<<< HEAD
        "text": "Return 3 <i>Innate</i> skills from your discard pile to your hand.",
=======
        "text": "Return 3 [[Innate]] skills from your discard pile to your hand.",
>>>>>>> fc4ad995
        "traits": "Spirit."
    }
]<|MERGE_RESOLUTION|>--- conflicted
+++ resolved
@@ -8,11 +8,7 @@
     {
         "code": "03264",
         "name": "Stick to the Plan",
-<<<<<<< HEAD
-        "text": "Permanent. Exceptional.\n[reaction] Before you draw your opening hand: Search your deck for up to 3 different <i>Tactic</i> and/or <i>Supply</i> events, and attach them to Stick to the Plan. Shuffle your deck.\nCards attached to Stick to the Plan may be played as if they were in your hand. As an additional cost to play an attached card, exhaust Stick to the Plan.",
-=======
         "text": "Permanent. Exceptional.\n[reaction] Before you draw your opening hand: Search your deck for up to 3 different [[Tactic]] and/or [[Supply]] events, and attach them to Stick to the Plan. Shuffle your deck.\nCards attached to Stick to the Plan may be played as if they were in your hand. As an additional cost to play an attached card, exhaust Stick to the Plan.",
->>>>>>> fc4ad995
         "traits": "Talent."
     },
     {
@@ -38,11 +34,7 @@
     {
         "code": "03268",
         "name": "Suggestion",
-<<<<<<< HEAD
-        "text": "Anwendungen (3 Ladungen).\n[action] Erschöpfe Suggestion: <b>Entkommen.</b> Füge deinem Fertigkeitswert für diesen Entkommen-Versuch deinen  [willpower]-Wert hinzu. Falls die Probe nicht um mindestens 2 gelingt, entferne 1 Ladung von Suggestion.\n[reaction] Sobald dich ein Nicht-<i>Elite</i> Gegner angreifen würde, gib 1 Ladung aus: Hebe diesen Angriff auf.",
-=======
         "text": "Anwendungen (3 Ladungen).\n[action] Erschöpfe Suggestion: <b>Entkommen.</b> Füge deinem Fertigkeitswert für diesen Entkommen-Versuch deinen  [willpower]-Wert hinzu. Falls die Probe nicht um mindestens 2 gelingt, entferne 1 Ladung von Suggestion.\n[reaction] Sobald dich ein Nicht-[[Elite]] Gegner angreifen würde, gib 1 Ladung aus: Hebe diesen Angriff auf.",
->>>>>>> fc4ad995
         "traits": "Zauber.",
         "slot": "Arkan"
     },
@@ -63,11 +55,7 @@
     {
         "code": "03271",
         "name": "Eingeweihte der arkanen Künste",
-<<<<<<< HEAD
-        "text": "<b>Erzwungen</b> - Nachdem Eingeweihte der arkanen Künste ins Spiel gekommen ist: Platziere 1 Verderben oder 2 Horror auf sie.\n[free] Erschöpfe Eingeweihte der arkanen Künste: Durchsuche die obersten 3 Karten deines Decks nach einer <i>Zauber</i>-Karte und ziehe sie. Mische dein Deck.",
-=======
         "text": "<b>Erzwungen</b> - Nachdem Eingeweihte der arkanen Künste ins Spiel gekommen ist: Platziere 1 Verderben oder 2 Horror auf sie.\n[free] Erschöpfe Eingeweihte der arkanen Künste: Durchsuche die obersten 3 Karten deines Decks nach einer [[Zauber]]-Karte und ziehe sie. Mische dein Deck.",
->>>>>>> fc4ad995
         "traits": "Verbündeter. Zauberer.",
         "slot": "Verbündeter"
     },
@@ -80,11 +68,7 @@
     {
         "code": "03273",
         "name": "True Survivor",
-<<<<<<< HEAD
-        "text": "Return 3 <i>Innate</i> skills from your discard pile to your hand.",
-=======
         "text": "Return 3 [[Innate]] skills from your discard pile to your hand.",
->>>>>>> fc4ad995
         "traits": "Spirit."
     }
 ]