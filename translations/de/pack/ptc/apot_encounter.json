<<<<<<< HEAD
[
    {
        "code": "03200",
        "name": "Ein Phantom der Wahrheit",
        "text": "Einfach / Normal\n[skull]: -X. X ist die Anzahl an Verderben im Spiel (maximal 5).\n[cultist]: -2. Falls die Probe misslingt, bewege jedes nicht in einen Kampf verwickelte <i>Byakhee</i> im Spiel ein Mal in Richtung des nächstgelegenen Ermittlers.\n[tablet]: -3. Hebe die Effekte und Symbole jeder Fertigkeitskarte auf, die zu dieser Probe beigetragen worden ist.\n[elder_thing]: -2. Falls die Probe misslingt, verlierst du für jeden Punkt, um den die Probe misslungen ist, 1 Ressource.",
        "back_text": "Schwer / Experte\n[skull]: -X. X ist die Anzahl an Verderben im Spiel.\n[cultist]: -2. Bewege jedes nicht in einen Kampf verwickelte <i>Byakhee</i> im Spiel ein Mal in Richtung des nächstgelegenen Ermittlers.\n[tablet]: -4. Hebe die Effekte und Symbole jeder Fertigkeitskarte auf, die zu dieser Probe beigetragen worden ist.\n[elder_thing]: -3. Falls die Probe misslingt, verlierst du für jeden Punkt, um den die Probe misslungen ist, 1 Ressource."
    },
    {
        "code": "03201",
        "flavor": "Als du am Gare d'Orsay aus dem Zug steigst, geht die Sonne gerade hinter der Silhouette von Paris unter. Du darfst keine Zeit verschwenden. Falls Nigel Engram in Paris ist, musst du ihn finden und die Antworten auf die eine oder andere Art aus ihm herausquetschen.",
        "name": "Die erste Nacht",
        "text": "Solange die Ermittler mehr <b>Überzeugung</b> als <b>Zweifel</b> haben, erhält diese Agenda:\n\"Sobald der Verderbensschwellenwert überprüft wird, wird Verderben auf anderen Karten als dieser Agenda von der Gesamtsumme des Verderbens abgezogen, statt hinzugezählt.\"",
        "back_name": "Tagesanbruch",
        "back_flavor": "Die Vögel beginnen eifrig zu zwitschern. Langsam legt sich ein orangefarbener Schimmer über den Himmel und die Kreaturen der Nacht ziehen sich in die Dunkelheit zurück. Du verbringst einen Großteil des Tages damit, dich auszuruhen. Der Tag vergeht schnell, ohne dass du irgendetwas erreicht hättest. Noch bevor du dich vollständig von den Ereignissen der letzten Nacht erholen kannst, wird es erneut Abend",
        "back_text": "Jeder Ermittler löst sich von jedem Gegner, der mit ihm in einen Kampf verwickelt ist, und darf sich auf einen verbundenen Ort bewegen. Bewege den Organisten 1 Ort vom nächstgelegenen Ermittler weg (falls möglich auf einen Ort ohne Ermittler)."
    },
    {
        "code": "03202",
        "flavor": "Die Stadt fängt an sich zu regen, als kalte Schatten die Straßen umfangen. Überall um dich herum lauert Gefahr. Gefahr, der du nicht entkommen kannst. Gefahr, die dir bis ans Ende der Welt folgen wird. Wann wird dieser Albtraum endlich enden?",
        "name": "Die zweite Nacht",
        "text": "Solange die Ermittler mehr <b>Überzeugung</b> als <b>Zweifel</b> haben, erhält diese Agenda:\n\"Sobald der Verderbensschwellenwert überprüft wird, wird Verderben auf anderen Karten als dieser Agenda von der Gesamtsumme des Verderbens abgezogen, statt hinzugezählt.\"",
        "back_name": "Eine rote Sonne geht auf",
        "back_flavor": "Zu deiner Erleichterung geht die Sonne erneut auf. Schon ist sie teilweise im Osten am Horizont zu sehen und wirft lange Schatten über die Straßen der Stadt. Von den Ereignissen dieser Nacht bist du noch völlig erschöpft. Es fühlt sich so an, als ob du wochenlang nicht geschlafen hättest. Villeicht hast du das auch nicht.",
        "back_text": "Jeder Ermittler löst sich von jedem Gegner, der mit ihm in einen Kampf verwickelt ist, und darf sich auf einen verbundenen Ort bewegen. Bewege den Organisten 1 Ort vom nächstgelegenen Ermittler weg (falls möglich auf einen Ort ohne Ermittler).\nÜberprüfe das Kampagnenlogbuch. Falls Jordan Perry nicht unter \"Getötete VIPs\" aufgeführt ist, durchsuche die Sammlung nach Jordan Perry <i>(Eine beeindruckende Gestalt)</i>, der in Montparnasse erscheint."
    },
    {
        "code": "03203",
        "flavor": "Am Abend von deiner dritten Nacht in Paris regt sich in dir eine verzweifelte Entschlossenheit. Dieses Katz-und-Maus-Spiel muss aufhören. In dieser Nacht wird es auf die eine oder andere Art enden. ",
        "name": "Die dritte Nacht",
        "text": "Solange die Ermittler mehr <b>Überzeugung</b> als <b>Zweifel</b> haben, erhält diese Agenda:\n\"Sobald der Verderbensschwellenwert überprüft wird, wird Verderben auf anderen Karten als dieser Agenda von der Gesamtsumme des Verderbens abgezogen, statt hinzugezählt.\"",
        "back_name": "Endlich Morgendämmerung",
        "back_flavor": "Die Sonne geht auf und vertreibt die Dunkelheit. Ein warmer Nebel umfängt die Stadt und versperrt den Blick zum Himmel.",
        "back_text": "Überprüfe das Kampagnenlogbuch.\n-Falls die Ermittler mehr (oder gleich viel) <b>Zweifel</b> als <b>Überzeugung</b> haben, fahre mit <b>(→A3)</b> fort.\n-Falls die Ermittler mehr <b>Überzeugung</b> als <b>Zweifel</b> haben, rücke zu Szene 2b vor."
    },
    {
        "code": "03204",
        "flavor": "Als du den Bahnhof verlässt, kommst du an der Kirche St. Barnabé vorbei. Dabei fällt dir auf, dass darin eine Orgel spielt. Wird dort so spät am Abend noch eine Messe abgehalten? Du wunderst dich einen Moment lang über die wilden, merkwürdigen Akkorde, bevor du weitergehst. Paris ist eine große Stadt und du hast bisher nur wenige Spuren…",
        "name": "Die Pariser Verschwörung (V. I)",
        "text": "<b>Ermittlungsziel</b> - Gib die benötigten Hinweise aus, um vorzurücken.\n<b>Ermittlungsziel</b> - Falls sich am Ende der Runde 3 oder mehr Verderben im Spiel befinden, rücke vor.",
        "back_name": "St. Barnabé",
        "back_text": "<b>Falls du Hinweise ausgegeben hast, um vorzurücken</b>:\n<blockquote><i>Du stößt beinahe mit einem großen Mann zusammen. Sein schwarzer Mantel und Hut stehen im starken Kontrast zu seiner bleichen weißen Haut. Du erinnerst dich ihn durch die Fenster der Kirche St. Barnabé gesehen zu haben. Sein Orgelspiel will dir nicht aus dem Kopf gehen…</i></blockquote>\nDer beiseitegelegte Gegner Der Organist erscheint mit der Seite <i>(In Geheimnisse gehüllt)</i> nach oben am Ort des Ermittlungsleiters. Rücke zu Szene 2a - Jagende Schatten vor.\n<hr><b>Ansonsten:</b>\n<blockquote><i>Die Orgel, die du gehört hast, verfolgt dich noch immer. Ganz gleich, wo du biist, die quälenden Akkorde ertönen immer wieder in deinem Kopf. Entsetzt fragst du eine Passantin nach der Kirche. \"St. Barnabé?\", antwortet sie mit schwerem Akzent. \"So einen Ort gibt es nicht.\"</i></blockquote>\nJeder Ermittler nimmt 2 Horror.\nDer beiseitegelegte Gegner Der Organist erscheint mit der Seite <i>(In Geheimnisse gehüllt)</i> nach oben am Ort, der am weitesten von allen Ermittlern entfernt ist. Rücke zu Szene 2a - Jagende Schatten vor."
    },
    {
        "code": "03205",
        "flavor": "Als du den Bahnhof verlässt, kommst du an der Kirche St. Barnabé vorbei. Dabei fällt dir auf, dass darin eine Orgel spielt. Wird dort so spät am Abend noch eine Messe abgehalten? Du wunderst dich einen Moment lang über die wilden, merkwürdigen Akkorde, bevor du weitergehst. Paris ist eine große Stadt und du hast bisher nur wenige Spuren…",
        "name": "Die Pariser Verschwörung (V. II)",
        "text": "<b>Ermittlungsziel</b> - Gib die benötigten Hinweise aus, um vorzurücken.\n<b>Ermittlungsziel</b> - Falls sich am Ende der Runde 3 oder mehr Verderben im Spiel befinden, rücke vor.",
        "back_name": "Das wahre Böse",
        "back_text": "<b>Falls du Hinweise ausgegeben hast, um vorzurücken</b>:\n<blockquote><i>Die Orgel, die du gehört hast, verfolgt dich noch immer. Ganz gleich, wo du bist, die qualvollen Akkorde ertönen immer wieder in deinem Kopf. Das Gefühl, verfolgt zu werden, zerrt an deinem Verstand.</i></blockquote>\nDer beiseitegelegte Gegner Der Organist erscheint mit der Seite <i>(Ohne Hoffnung biete ich ihm die Stirn)</i> nach oben am Ort, der am weitesten von allen Ermittlern entfernt ist. Rücke zu Szene 2a - Von Schatten verfolgt vor.\n<hr><b>Ansonsten:</b>\n<blockquote><i>Du stößt beinahe mit einem großen Mann zusammen. Sein schwarzer Mantel und Hut stehen im starken Kontrast zu seiner bleichen weißen Haut. Er wirft dir einen hasserfüllten Blick zu - so leidenschaftlich und tödlich, wie du ihn noch nie zuvor gesehen hast. Beim bloßen Anblick dieses Mannes schreckst du zurück und die Schatten sammeln sich um seine Füße, während er auf dich zugeht.</i></blockquote>\nJeder Ermittler nimmt 2 Horror.\nDer beiseitegelegte Gegner Der Organist erscheint mit der Seite <i>(Ohne Hoffnung biete ich ihm die Stirn)</i> nach oben am Ort des Ermittlungsleiters. Rücke zu Szene 2a - Von Schatten verfolgt vor."
    },
    {
        "code": "03206",
        "flavor": "Die Akkorde, die in deinem Kopf widerhallen, der teuflisch wirkende Mann, dessen Orgelspiel dich so fasziniert und verängstigt hat… Vielleicht gibt es eine Verbindung zwischen dieser schattenhaften Präsenz und <u>Der König in Gelb</u>?",
        "name": "Jagende Schatten",
        "text": "[reaction] Nachdem du den Organisten erfolgreich angegriffen hast: Ein Ermittler an deinem Ort darf 1 seiner Hinweise auf den Organisten platzieren. (Nur 1 [per_investigator] Mal pro Runde für die gesamte Gruppe.)\n<b>Ermittlungsziel</b> - Falls sich 3 [per_investigator] Hinweise auf dem Organisten befinden, rücke vor.",
        "back_name": "Das verlorene Schaf",
        "back_flavor": "Du verfolgst deine Beute durch eine schmale Gasse und läufst an einigen schweren Eisentoren vorbei. Du befindest dich in einer Sackgasse - in einem Hof mit riesigen alten Gebäuden auf allen Seiten. Du schließt die Tore hinter dir und wendest dich der schattenhaften Gestalt zu, als der Morgen zu dämmern beginnt. Über der Silhouette der Stadt sind erste Lichtstrahlen zu sehen und du hebst deine Hand, um deine Augen vor der Sonne zu schützen. Dann, als ob ihn das Sonnenlicht aufgelöst hätte, verschmilzt die Gestalt, die du verfolgt hast, mit den Schatten und verschwindet. Du durchsuchst den Hof nach der geheimnisvollen Person, aber es gibt nirgendwo eine Spur von ihr. Als du gerade den Hof wieder verlassen willst, bemerkst du einen Schild neben einer rötlich-braunen Tür an der obersten Stufe einer steilen, schmalen Treppe. Darauf steht: \"N. Engram.\"",
        "back_text": "Überprüfe das Kampagnenlogbuch.\n-<i>Falls du in ein geheimes Treffen geplatzt bist</i>, fahre mit <b>(→A2)</b> fort.\n-Ansonsten fahre mit <b>(→A1)</b> fort."
    },
    {
        "code": "03207",
        "flavor": "Ich wusste, dass jedes Zusammentreffen mit ihm ihn der Erfüllung seines Vorhabens und meinem Untergang näher brachte. Und noch immer versuchte ich, mich zu retten.\n–Robert W. Chambers, \"Am Hofe des Drachen\", <u>Der König in Gelb</u>",
        "name": "Von Schatten verfolgt",
        "text": "[free] Gebt als Gruppe 1 [per_investigator] Hinweis aus: Platziere entweder 1 Verderben auf die aktuelle Agenda oder entkomme dem Organisten automatisch. (Nur ein Mal pro Runde für die gesamte Gruppe.)\n<b>Ermittlungsziel</b> - Überlebe 3 Nächte. <i>(Rücke nicht vor, bis du die Anweisung dazu erhälst.)</i>",
        "back_name": "Der Stab des Hirten",
        "back_flavor": "Du verirrst dich in der Stadt, als du um dein Leben rennst. Deine Füße bewegen sich von alleine. Das Schlagen sehniger Flügel und das Kreischen der Kreaturen über dir treibt dich an. Bald schon findest du dich in einer schmalen Gasse wieder und läufst an einigen schweren Eisentoren vorbei. Du befindest dich in einer Sackgasse - in einem Hof mit großen, alten Gebäuden auf allen Seiten. Du wendest dich dem Eingang zu und stößt einen Seufzer der Erleichterung aus, als du die Sonne über der Silhouette von Paris aufgehen siehst. Als ob sie vom Sonnenlicht aufgelöst worden wäre, verschmilzt die Gestalt, die dich verfolgt hat, mit den Schatten und verschwindet. Als du den Hof gerade wieder verlassen willst, bemerkst du ein Schild neben einer rötlich-braunen Tür an der obersten Stufe einer steilen, schmalen Treppe. Darauf steht: \"N. Engram.\"",
        "back_text": "Überprüfe das Kampagnenlogbuch.\n-<i>Falls du in ein geheimes Treffen geplatzt bist</i>, fahre mit <b>(→A2)</b>.\n-Ansonsten fahre mit <b>(→A1)</b> fort."
    },
    {
        "code": "03208",
        "name": "Montparnasse",
        "text": "[free] Lege eine Karte von deiner Hand ab: Du erhälst Ressourcen in Höhe der Anzahl der [willpower]-Symbole auf der abgelegten Karte. (Nur ein Mal pro Runde.)",
        "traits": "Paris. Bahngleis.",
        "back_flavor": "Diese Gegend ist bekannt für ihre Cafés und Kneipen und wird oft von hungernden Künstlern besucht. Vielleicht werden einige dieser kreativen Gestalten eines Tages berühmt. Du nimmst aber an, dass die meisten in Vergessenheit geraten werden."
    },
    {
        "code": "03209",
        "flavor": "Kalter Regen prasselt auf die Straße. Jede Gasse, an der du vorbeikommst, ist nur ein weiteres Versteck für etwas Böses.",
        "name": "Montmartre",
        "text": "[action]: Decke die oberste Karte jedes Ermittlerdecks auf. Du darfst eine durch diesen Effekt aufgedeckte Vorteilskarte unter deiner Kontrolle spielen <i>(zahle ihre Kosten)</i>. Mische jedes Ermittlerdeck. (Nur ein Mal pro Runde für die gesamte Gruppe.)",
        "traits": "Paris. Bahngleis.",
        "back_flavor": "Du hast gehört, dass dieser Bezirk lebendig und freundlich sei, aber auf dich wirken die Straßen ungewöhnlich einsam."
    },
    {
        "code": "03210",
        "flavor": "Kalter Regen prasselt auf die Straße. Jede Gasse, an der du vorbeikommst, ist nur ein weiteres Versteck für etwas Böses.",
        "name": "Montmartre",
        "text": "[action] Gib 1 Ressource aus: Füge einer Karte, die du kontrollierst, 1 Vorrats- oder Munitionsmarker hinzu. (Nur ein Mal pro Runde.)",
        "traits": "Paris. Bahngleis.",
        "back_flavor": "Du hast gehört, dass dieser Bezirk lebendig und freundlich sei, aber auf dich wirken die Straßen ungewöhnlich einsam."
    },
    {
        "code": "03211",
        "flavor": "Es scheint, als ob das Theater ein Stück über Wahnsinn aufführt. Du fragst dich, ob <u>Der König in Gelb</u> hier auch schon aufgeführt worden ist.",
        "name": "Grand Guignol",
        "subname": "Theater der großen Marionette",
        "text": "<b>Erzwungen</b> - Nachdem du das Grand Guignol entüllt hast: Du musst entweder 2 Horror nehmen oder alle Nicht-Schwäche-Karten von deiner Hand in dein Deck mischen und dann genau so viele Karten ziehen.",
        "traits": "Paris.",
        "back_flavor": "Das Théâtre du Grand-Guignol hat sich auf Horrorstücke von sehr grausamer und manchmal amoralischer Natur spezialisiert. Es gehört zu den kleinsten, aber auch zu den beliebtesten Spielstätten von Paris."
    },
    {
        "code": "03212",
        "flavor": "Eine Blutspur zieht sich über die große Treppe. Dichter, kalter Nebel erfüllt den Raum. Du spürst, dass sich in diesem Opernhaus etwas Unmenschliches befindet …",
        "name": "Opéra Garnier",
        "text": "Solange du in der Opéra Garnier ermittelst, verdopple die Anzahl der Fertigkeitssymbole auf Karten, die zu dieser Fertigkeitsprobe beigetragen werden.",
        "traits": "Paris. Bahngleis.",
        "back_flavor": "Das Palais Garnier ist ein kunstvoll verziertes architektonisches Meisterwerk und gehört zu den beliebtesten Häusern der Welt. Seltsamerweise findest du die Haupttür weit offen vor und ein dunkler Nebel dringt durch den Torbogen."
    },
    {
        "code": "03213",
        "flavor": "Eine Blutspur zieht sich über die große Treppe. Dichter, kalter Nebel erfüllt den Raum. Du spürst, dass sich in diesem Opernhaus etwas Unmenschliches befindet…",
        "name": "Opéra Garnier",
        "text": "Solange du in der Opéra Garnier ermittelst, verdopple den Grundwert deiner Fertigkeit.",
        "traits": "Paris. Bahngleis.",
        "back_flavor": "Das Palais Garnier ist ein kunstvoll verziertes architektonisches Meisterwerk und gehört zu den beliebtesten Häusern der Welt. Seltsamerweise findest du die Haupttür weit offen vor und ein dunkler Nebel dringt durch den Torbogen."
    },
    {
        "code": "03214",
        "flavor": "Du hättest erwartet, dass an diesem Bahnhof viel los sein würde, aber er ist gespenstisch verlassen, bis auf einige wenige Fahrgäste, die langsam im Bahnhof herumschlendern.",
        "name": "Gare d'Orsay",
        "text": "[action] Gib 1 Ressourde aus: Bewege dich an einen beliebigen <i>Bahngleis</i>-Ort.",
        "traits": "Paris. Bahngleis.",
        "back_flavor": "Dieser im Jahr 1900 erbaute Bahnhof ist der erste städtische Bahnhof der Welt, in dem nur elektrische üge verkehren."
    },
    {
        "code": "03215",
        "flavor": "Steinwege winden sich durch die Grabreihen und zwischen zahllosen Mausoleen. Auf dem dich angelegten und verzerrt wirkenden Friedhof überkommt dich Melancholie, da sich um dich herum nur der Tod befindet.",
        "name": "Friedhof Père Lachaise",
        "text": "<b>Erzwungen</b> - Nachdem du erfolgreich auf dem Friedhof Père Lachaise ermittelt hast: Du kannst den Friedhof Père Lachaise bis zum Ende der Runde nicht verlassen.",
        "traits": "Paris.",
        "back_flavor": "Als größter Friedhof von Paris und erster, der als Garten angelegt wurde, ist der Cimetière du Père Lachaise gleichermaßen schön und gespenstisch."
    },
    {
        "code": "03216",
        "name": "Canal Saint-Martin",
        "text": "[reaction] Nachdem du im Canal Saint-Martin einem Gegner entkommen bist: Bewege diesen Gegner auf einen verbundenen Ort. (Nur ein Mal pro Runde.)",
        "traits": "Paris.",
        "back_flavor": "Dieser unterirdische Kanal verbindet die Seine mit dem Canal de l’Ourcq. Eine alte, verfallene Treppe führt hinunter zum Eingang des Kanals."
    },
    {
        "code": "03217",
        "flavor": "In dieser Gegend kannst du nirgendwo das Geefühl abschütteln, dass dich jemand beobachtet. Immer wenn du nach oben siehst, hast du das Gefühl, dass sich etwas auf den Dächern aus deinem Sichtfeld duckt.",
        "name": "Le Marais",
        "text": "[reaction] Sobald dein Zug beginnt und du dich in Le Marais befindest: Ziehe 1 Karte. (Nur ein Mal pro Runde für die gesamte Gruppe.)",
        "traits": "Paris. Bahngleis.",
        "back_flavor": "Aus diesem historischen Stadtteil hat sich der Adel in letzter Zeit immer mehr zurückgezogen. Die alten architektonischen Meisterwerke sind jedoch erhalten geblieben."
    },
    {
        "code": "03218",
        "flavor": "In dieser Gegend kannst du nirgendwo das Geefühl abschütteln, dass dich jemand beobachtet. Immer wenn du nach oben siehst, hast du das Gefühl, dass sich etwas auf den Dächern aus deinem Sichtfeld duckt.",
        "name": "Le Marais",
        "text": "<b>Erzwungen</b> - Nachdem du Le Marais betreten hast: Für den Rest der Runde kannst du Le Marais nicht verlassen.",
        "traits": "Paris. Bahngleis.",
        "back_flavor": "Aus diesem historischen Stadtteil hat sich der Adel in letzter Zeit immer mehr zurückgezogen. Die alten architektonischen Meisterwerke sind jedoch erhalten geblieben."
    },
    {
        "code": "03219",
        "name": "Notre-Dame",
        "text": "Jeder Gegner in Notre-Dame bekommt -1 Kampf und +1 Entkommen.\n[action]: Lege eine [willpower]-Probe (6) ab. Falls die Probe gelingt, pletziere entweder 1 Verderben auf die aktuelle Agenda oder entferne 1 Verderben von der aktuellen Agenda. (Nur ein Mal pro Spiel für die gesamte Gruppe.)",
        "traits": "Paris. Bahngleis.",
        "back_flavor": "Als berühmteste Kathedrale von Paris und eins der schönsten Beispiele gotischer Architektur der Welt ist Notre-Dame de Paris - \"Unsere Liebe Frau von Paris\" - ein Wahrzeichen der Stadt. Aus den Buntglasfenstern fällt Licht und du hörst die Pfeifen einer Orgel im Gebäude eine bizarre, chaotische Melodie spielen."
    },
    {
        "code": "03220",
        "name": "Jardin du Luxembourg",
        "text": "Solange sich ein <i>Byakhee</i>-Gegner bewegt und falls sich ein Ermittler im Jardin du Luxembourg befindet, gilt der Ort dieses Gegners als mit dem Jardin du Luxembourg verbunden.",
        "traits": "Paris.",
        "back_flavor": "Der Garten des Palaise du Luxembourg enthält hunderte zerborstene Statuen, Monumente und Brunnen. Man könnte hier sehr entspannt spazieren gehen, wärst du nicht auf der Flucht vor den geflügelten Kreaturen, die über dir am dunklen Himmel kreisen und kreischen."
    },
    {
        "code": "03221",
        "flavor": "…die Stelle, von der aus er zuschlagen würde, waren seine höllischen Augen. – Robert W. Chambers, \"Am Hofe des Drachen\", <u>Der König in Gelb</u>",
        "name": "Der Organist",
        "subname": "Ohne Hoffnung biete ich ihm die Stirn",
        "text": "Jäger. Kann keinen Schaden nehmen.\n<b>Erzwungen</b> - Nachdem Der Organist durch das Schlüsselwort Jäger bewegt worden ist und falls er nicht in einen Kampf verwickelt ist: Handle sein Schlüsselwort Jäger erneut ab. Der Organist kann in dieser Phase nicht angreifen. (Nur ein Mal pro Runde).",
        "traits": "Humanoid. Avatar. Elite."
    },
    {
        "code": "03221b",
        "flavor": "Ich schlich weiter des Wegs, wobei mir meine Füße fast den Dienst versagten. – Robert W. Chambers, \"Am Hofe des Drachen\", <u>Der König in Gelb</u>",
        "name": "Der Organist",
        "subname": "In Geheimnisse gehüllt",
        "text": "Zurückhaltend. Kann keinen Schaden nehmen.\n<b>Erzwungen</b> - Am Ende der Gegnerphase: Falls Der Organist nicht in einen Kampf verwickelt ist, bewege ihn 1 Ort vom nächstgelegenen Ermittler weg (falls möglich an einen Ort ohne Ermittler). Falls er in einen Kampf verwickelt ist, löse ihn stattdessen aus dem Kampf.",
        "traits": "Humanoid. Avatar. Elite."
    },
    {
        "code": "03222",
        "flavor": "Wenn du das Schlagen seiner ledrigen Flügel hörst, ist es bereits zu spät.",
        "name": "Verstolenes Byakhee",
        "text": "Jäger.\nSolange das Verstohlene Byakhee erschöpft ist, bekommt es -3 Kampf.",
        "traits": "Monster. Byakhee."
    },
    {
        "code": "03223",
        "flavor": "Es könnte ein wunderschöner Sonnenuntergang sein, wenn du nicht wüsstest, was er wirklich bedeutet.",
        "name": "Zwillingssonnen",
        "text": "<b>Enthüllung</b> - Lege eine [intellect]-Probe (4) ab. Falls die Probe misslingt, musst du entweder 1 Verderben von der aktuellen Agenda entfernen oder für jeden Punkt, um den die Probe misslungen ist, 1 Horror nehmen.",
        "traits": "Omen."
    },
    {
        "code": "03224",
        "name": "Tödliches Schicksal",
        "text": "<b>Enthüllung</b> - Lege eine [willpower]-Probe (3) ab. Falls die Probe misslingt, lege Karten oben vom Begegnungsdeck ab, bis ein Gegner abgelegt worden ist. Du musst diesen Gegner entweder ziehen oder dieser Gegner greift sich <i>(vom Ablagestapel aus)</i> an. Falls kein Gegner abgelegt worden ist, nimm stattdessen 1 Horror.",
        "traits": "Omen."
    },
    {
        "code": "03225",
        "name": "Qualvolle Akkorde",
        "text": "<b>Enthüllung</b> - Lege eine [willpower]-Probe (5) ab. Falls die Probe misslingt, bringe Qualvolle Akkorde mit 1 Ressource für jeden Punkt, um den die Probe misslungen ist, in deiner Bedrohungszone ins Spiel.\nImmer wenn du eine Karte spielst, erhöhe die Kosten jener Karte um 1 und entferne 1 Ressource von Qualvolle Akkorde.\nFalls Qualvolle Akkorde keine Ressourcen hat, lege sie ab.",
        "traits": "Verwünschung. Schrecken."
    },
    {
        "code": "03226",
        "name": "Starr vor Angsst",
        "text": "<b>Enthüllung</b> - Bringe Starr vor Angst in deiner Bedrohungszone ins Spiel.\nWenn du in jeder Runde zum ersten Mal eine der folgenden Aktionen ausführst (Bewegung, Kampf oder Entkommen), kostet dies 1 zusätzliche Aktion.\n<b>Erzwungen</b> - Am Ende deines Zuges: Lege eine [willpower]-Probe (3) ab. Falls die Probe gelingt, lege Starr vor Angst ab.",
        "traits": "Schrecken."
    },
    {
        "code": "03227",
        "name": "Verlorene Seele",
        "text": "<b>Enthüllung</b> - Überprüfe das Kampagnenlogbuch. \n-Falls die Ermittler mehr (oder gleich vieel) <b>Zweifel</b> als <b>Überzeugung</b> haben, lege eine [intellect]-Probe (X) ab, wobei X dein [willpower]-Wert ist. Falls die Probe misslingt, nimm 2 Schaden.\n-Falls die Ermittler mehr <b>Überzeugung</b> als <b>Zweifel</b> haben, lege eine [willpower]-Probe (X) ab, wobei X dein [intellect]-Wert ist. Falls die Probe misslingt, nimm 2 Schaden.",
        "traits": "Wahnsinn. Pakt."
    }
=======
[
    {
        "code": "03200",
        "name": "A Phantom of Truth",
        "text": "Easy / Standard\n[skull]: -X. X is the amount of doom in play (max 5).\n[cultist]: -2. If you fail, move each unengaged [[Byakhee]] in play once toward the nearest investigator.\n[tablet]: -3. Cancel the effects and icons of each skill card committed to this test.\n[elder_thing]: -2. If you fail, lose 1 resource for each point you failed by.",
        "back_text": "Hard / Expert\n[skull]: -X. X is the amount of doom in play.\n[cultist]: -2. Move each unengaged [[Byakhee]] in play once toward the nearest investigator.\n[tablet]: -4. Cancel the effects and icons of each skill card committed to this test.\n[elder_thing]: -3. If you fail, lose 1 resource for each point you failed by."
    },
    {
        "code": "03201",
        "flavor": "As you step off the train in Gare d’Orsay, the sun sinks below the Paris skyline. You cannot waste any time. If Nigel Engram is somewhere in Paris, you have to find him and wring the answers from him one way or another.",
        "name": "The First Night",
        "text": "While you have more <b>Conviction</b> than <b>Doubt</b>, this agenda gains:\n\"When checking the doom threshold, doom on cards other than this agenda subtract from the total doom in play instead of adding to it.\"",
        "back_name": "Daybreak",
        "back_flavor": "Birds start to chirp eagerly. An orange tint slowly spreads across the sky as the creatures of the night shrink back into the darkness. You spend most of the day resting, and the daylight passes quickly with very little to show for it. Before you are able to fully recover from the previous night's events, it is evening once more",
        "back_text": "Each investigator disengages from each enemy engaged with him or her and may move to a connecting location. Move The Organist 1 location away from the nearest investigator (to a location with no investigators, if possible)."
    },
    {
        "code": "03202",
        "flavor": "The city stirs as cold shadows embrace the streets. There is danger all around you. Danger that you cannot escape. Danger that will follow you to the ends of the earth. When will this waking nightmare end?",
        "name": "The Second Night",
        "text": "While you have more <b>Conviction</b> than <b>Doubt</b>, this agenda gains:\n\"When checking the doom threshold, doom on cards other than this agenda subtract from the total doom in play instead of adding to it.\"",
        "back_name": "A Red Sun Rises",
        "back_flavor": "To your relief, the sun once again begins to rise, peeking just over the eastern horizon and casting long shadows across the city streets. You are completely exhausted from the night's events. It feels as though you haven't slept in weeks. Perhaps you haven't.",
        "back_text": "Each investigator disengages from each enemy engaged with him or her and may move to a connecting location. Move The Organist 1 location away from the nearest investigator (to a location with no investigators, if possible).\nCheck Campaign Log. If Jordan Perry is not listed under \"VIPs Slain,\" search the collection for Jordan Perry <i>(An Imposing Presence)</i> and spawn him in Montparnasse."
    },
    {
        "code": "03203",
        "flavor": "On the evening of your third night in Paris, a desperate resolve stirs within you. This cat and mouse game cannot go on any longer. One way or another, this night will end it. ",
        "name": "The Third Night",
        "text": "While you have more <b>Conviction</b> than <b>Doubt</b>, this agenda gains:\n\"When checking the doom threshold, doom on cards other than this agenda subtract from the total doom in play instead of adding to it.\"",
        "back_name": "Dawn At Last",
        "back_flavor": "The sun rises, and dispels the darkness. A warm fog envelops the city, blotting out the sky.",
        "back_text": "Check Campaign Log.\n-If you have more (or equal) <b>Doubt</b> than <b>Conviction</b>, proceed to <b>(→R3)</b>.\n-If you have more <b>Conviction</b> than <b>Doubt</b>, advance to act 2b."
    },
    {
        "code": "03204",
        "flavor": "You pass the Church of St. Barnabé as you exit the train station and cannot help but overhear the organ playing. Is there a sermon this late in the evening? You marvel at the wild and strange chords for a moment before continuing. Paris is a big city, and you have very few leads…",
        "name": "The Parisian Conspiracy (v. I)",
        "text": "<b>Objective</b> - Spend the requisite number of clues to advance.\n<b>Objective</b> - At the end of the round, if there are 3 or more doom in play, advance.",
        "back_name": "St. Barnabé",
        "back_text": "<b>If you spent clues to advance</b>:\n<blockquote><i>You nearly bump into a tall man, his coat and hat as black as his skin is pale. You remember seeing him through the windows of St. Barnabé Church. His organ playing continues to haunt you…</i></blockquote>\nSpawn the set-aside The Organist enemy at the lead investigator's location, <i>(Draped in Mystery)</i> side face-up. Advance to Act 2a - Pursuing Shadows.\n<hr><b>Otherwise:</b>\n<blockquote><i>The organ you heard earlier continues to haunt you. No matter where you are, the torturous chords play over and over in your head. Startled, you ask a passerby about the church. \"St. Barnabé?\" she replies in a thick accent. \"There is no such place.\"</i></blockquote>\nEach investigator takes 2 horror.\nSpawn the set-aside The Organist enemy at the location farthest from all investigators, <i>(Draped in Mystery)</i> side face-up. Advance to Act 2a - Pursuing Shadows."
    },
    {
        "code": "03205",
        "flavor": "You pass the Church of St. Barnabé as you exit the train station and cannot help but overhear the organ playing. Is there a sermon this late in the evening? You marvel at the wild and strange chords for a moment before continuing. Paris is a big city, and you have very few leads…",
        "name": "The Parisian Conspiracy (v. II)",
        "text": "<b>Objective</b> - Spend the requisite number of clues to advance.\n<b>Objective</b> - At the end of the round, if there are 3 or more doom in play, advance.",
        "back_name": "True Evil",
        "back_text": "<b>If you spent clues to advance</b>:\n<blockquote><i>The organ you heard earlier continues to haunt you. No matter where you are, the torturous chords play over and over in your head. The sensation that you are being watched tugs at your mind.</i></blockquote>\nSpawn the set-aside The Organist enemy at the location farthest from all investigators, <i>(Hopeless, I Defied Him)</i> side face-up. Advance to Act 2a - Stalked by Shadows.\n<hr><b>Otherwise:</b>\n<blockquote><i>You nearly bump into a tall man, his coat and hat as black as his skin is pale. He gives you a look of hatred, as intense and as deadly as you have ever seen. You recoil at the mere sight of him, and shadows gather around his feet as he marches towards you.</i></blockquote>\nEach investigator takes 2 horror.\nSpawn the set-aside The Organist enemy at the lead investigator's location, <i>(Hopeless, I Defied Him)</i> side face-up. Advance to Act 2a - Stalked by Shadows."
    },
    {
        "code": "03206",
        "flavor": "The chords that echo in your mind, the infernal man whose organ-playing intrigues and terrifies you… Perhaps there is a connection between this shadowy presence and <u>The King in Yellow</u>?",
        "name": "Pursuing Shadows",
        "text": "[reaction] After you successfully attack The Organist: An investigator at your location may place 1 of his or her clues on The Organist. (Group limit 1 [per_investigator] times per round.)\n<b>Objective</b> - If there are 3 [per_investigator] clues on The Organist, advance.",
        "back_name": "Lost Lamb",
        "back_flavor": "You pursue your quarry through a narrow avenue, passing a set of heavy iron gates. You are in a dead end - a court with tall, old houses on either side. You close the gates behind you and turn back toward the shadowed figure just as day begins to break. Rays of light peek out over the skyline, and you lift your hand to block the gaze of the sun. Then, as though dispersed by the sunlight, the figure you had been chasing folds into the shadows and vanishes. You search the court for the mysterious figure, but there is no sign of him anywhere. Just as you are about to leave, you spot a plaque next to a red-brown door atop a steep, narrow staircase. It reads: \"N. Engram.\"",
        "back_text": "Check Campaign Log.\n-<i>If you intruded on a secret meeting</i>, proceed to <b>(→R2)</b>.\n-Otherwise, proceed to <b>(→R1)</b>."
    },
    {
        "code": "03207",
        "flavor": "I knew that every time I met him brought him nearer to the accomplishment of his purpose and my fate. And still I tried to save myself.\n–Robert W. Chambers, \"In the Court of the Dragon,\" <u>The King in Yellow</u>",
        "name": "Stalked by Shadows",
        "text": "[free] Spend 1 [per_investigator] clues, as a group: Either place 1 doom on the current agenda, or automatically evade The Organist. (Group limit once per round.)\n<b>Objective</b> - Survive three nights. <i>(Do not advance until you are instructed.)</i>",
        "back_name": "Shepherd's Crook",
        "back_flavor": "You lose track of yourself within the city as you flee for your life. Your feet move of their own accord. The beating of sinewy wings and screeching of creatures above you spurs you onward. Soon you find yourself running down a narrow avenue, passing a set of heavy iron gates. You are in a dead end - a court with tall, old houses on either side. You turn back toward the entrance and breathe a sigh of relief as you see the sun rising once more over the skyline of Paris. As though dispersed by the sunlight, the figure that had been chasing you folds into the shadows and vanishes. Just as you are about to leave, you spot a plaque next to a red-brown door atop a steep, narrow staircase. It reads: \"N. Engram.\"",
        "back_text": "Check Campaign Log.\n-<i>If you intruded on a secret meeting</i>, proceed to <b>(→R2)</b>.\n-Otherwise, proceed to <b>(→R1)</b>."
    },
    {
        "code": "03208",
        "name": "Montparnasse",
        "text": "[free] Discard a card from your hand: Gain resources equal to the number of [willpower] icons on the discarded card. (Limit once per round.)",
        "traits": "Paris. Rail.",
        "back_flavor": "This area is known for its cafés and bars, and is often frequented by starving artists. Perhaps some of these creative types will become famous someday. Most, you assume, will fade into obscurity."
    },
    {
        "code": "03209",
        "flavor": "Cold rain pelts the street. Every alleyway you pass is another hiding place for something sinister.",
        "name": "Montmartre",
        "text": "[action]: Reveal the top card of each investigator's deck. You may play an asset revealed by this effect <i>(paying its cost)</i>, under your control. Shuffle each investigator's deck. (Group limit once per round.)",
        "traits": "Paris. Rail.",
        "back_flavor": "You’ve heard this district to be vibrant and friendly, but the streets feel unusually lonely to you."
    },
    {
        "code": "03210",
        "flavor": "Cold rain pelts the street. Every alleyway you pass is another hiding place for something sinister.",
        "name": "Montmartre",
        "text": "[action] Spend 1 resource: Add 1 supply or ammo token to a card you control. (Limit once per round.)",
        "traits": "Paris. Rail.",
        "back_flavor": "You’ve heard this district to be vibrant and friendly, but the streets feel unusually lonely to you."
    },
    {
        "code": "03211",
        "flavor": "It seems the theatre is performing a show about insanity. You wonder if they have ever performed <u>The King in Yellow</u>.",
        "name": "Grand Guignol",
        "subname": "Theatre of the Great Puppet",
        "text": "<b>Forced</b> - After you reveal Grand Guignol: You must either take 2 horror, or shuffle all non-weakness cards from your hand into your deck, then draw an equal number of cards.",
        "traits": "Paris.",
        "back_flavor": "Le Théâtre du Grand-Guignol specializes in horror shows of a graphic and sometimes amoral nature. It is among the smallest venues in Paris, and one of the most popular."
    },
    {
        "code": "03212",
        "flavor": "A trail of blood leads up the grand staircase. Deep, cold mist envelops the room. You get the unmistakable feeling that there is something inhuman in the opera house…",
        "name": "Opéra Garnier",
        "text": "While you are investigating Opéra Garnier, double the number of skill icons committed to this skill test.",
        "traits": "Paris. Rail.",
        "back_flavor": "The Palais Garnier is an ornate architectural masterpiece, and one of the most famous opera houses in the world. Strangely, you find the main doors thrown wide open, and a dark mist creeps out from the doorway."
    },
    {
        "code": "03213",
        "flavor": "A trail of blood leads up the grand staircase. Deep, cold mist envelops the room. You get the unmistakable feeling that there is something inhuman in the opera house…",
        "name": "Opéra Garnier",
        "text": "While you are investigating Opéra Garnier, double the base value of your skill.",
        "traits": "Paris. Rail.",
        "back_flavor": "The Palais Garnier is an ornate architectural masterpiece, and one of the most famous opera houses in the world. Strangely, you find the main doors thrown wide open, and a dark mist creeps out from the doorway."
    },
    {
        "code": "03214",
        "flavor": "You'd expect the station to be bustling, but it is eerily abandoned, save for a few passengers who wander the station in slow, meandering steps.",
        "name": "Gare d'Orsay",
        "text": "[action] Spend 1 resource: Move to any [[Rail]] location.",
        "traits": "Paris. Rail.",
        "back_flavor": "Built in 1900, this train station was the first urban station in the world to use only electric trains."
    },
    {
        "code": "03215",
        "flavor": "Paths of stone wind through rows of graves and countless mausoleums. The dense, twisting cemetery has you trapped in a state of melancholy, surrounded by death on all sides.",
        "name": "Père Lachaise Cemetery",
        "text": "<b>Forced</b> - After you successfully investigate Père Lachaise Cemetery: You cannot leave Père Lachaise Cemetery until the end of the round.",
        "traits": "Paris.",
        "back_flavor": "The largest cemetery in Paris, and its first garden cemetery, Père Lachaise is as beautiful as it is haunting."
    },
    {
        "code": "03216",
        "name": "Canal Saint-Martin",
        "text": "[reaction] After you evade an enemy at Canal Saint-Martin: Move that enemy to a connecting location. (Limit once per round.)",
        "traits": "Paris.",
        "back_flavor": "This underground canal connects the river Seine to the Canal de l’Ourcq. An old, cracked staircase leads down to the canal’s entrance."
    },
    {
        "code": "03217",
        "flavor": "Throughout this region, you cannot shake the feeling that you are being watched. Something along the rooftops ducks just out of sight each time you peer upward.",
        "name": "Le Marais",
        "text": "[reaction] When your turn begins, if you are in Le Marais: Draw 1 card. (Group limit once per round.)",
        "traits": "Paris. Rail.",
        "back_flavor": "This historic district has recently become less aristocratic, but the old architectural masterwork remains."
    },
    {
        "code": "03218",
        "flavor": "Throughout this region, you cannot shake the feeling that you are being watched. Something along the rooftops ducks just out of sight each time you peer upward.",
        "name": "Le Marais",
        "text": "<b>Forced</b> - After you enter Le Marais: For the remainder of the round, you cannot leave Le Marais.",
        "traits": "Paris. Rail.",
        "back_flavor": "This historic district has recently become less aristocratic, but the old architectural masterwork remains."
    },
    {
        "code": "03219",
        "name": "Notre-Dame",
        "text": "Each enemy at Notre-Dame gets -1 fight and +1 evade.\n[action]: Test [willpower] (6). If you succeed, either place 1 doom on the current agenda, or remove 1 doom from the current agenda. (Group limit once per game.)",
        "traits": "Paris. Rail.",
        "back_flavor": "The most famous cathedral in all of Paris, and one of the finest examples of gothic architecture in the world, Notre-Dame de Paris - \"Our Lady of Paris\" - is an icon of the city. Light shines out from its stained glass windows, and you can hear a pipe organ inside blaring a bizarre, chaotic melody."
    },
    {
        "code": "03220",
        "name": "Gardens of Luxembourg",
        "text": "While a [[Byakhee]] enemy is moving, if there is an investigator at Gardens of Luxembourg, that enemy's location is considered to be connected to Gardens of Luxembourg.",
        "traits": "Paris.",
        "back_flavor": "The gardens of Luxembourg Palace contain hundreds of scattered statues, monuments, and fountains. It would make for a relaxing walk if you hadn’t come here to escape the winged creatures that screech and soar in the dark sky overhead."
    },
    {
        "code": "03221",
        "flavor": "…the point from which it would strike was his infernal eyes. – Robert W. Chambers, \"In the Court of the Dragon,\" <u>The King in Yellow</u>",
        "name": "The Organist",
        "subname": "Hopeless, I Defied Him",
        "text": "Hunter. Cannot be damaged.\n<b>Forced</b> - After The Organist moves from the hunter keyword, if it is unengaged: Resolve its hunter keyword again. The Organist cannot attack this phase. (Limit once per round).",
        "traits": "Humanoid. Avatar. Elite."
    },
    {
        "code": "03221b",
        "flavor": "I was creeping along, my feet almost refusing to move. – Robert W. Chambers, \"In the Court of the Dragon,\" <u>The King in Yellow</u>",
        "name": "The Organist",
        "subname": "Draped in Mystery",
        "text": "Aloof. Cannot be damaged.\n<b>Forced</b> - At the end of the enemy phase: If The Organist is unengaged, move it 1 location away from the nearest investigator (to a location with no investigators, if possible). If it is engaged, disengage it instead.",
        "traits": "Humanoid. Avatar. Elite."
    },
    {
        "code": "03222",
        "flavor": "If you can hear the beating of its leathery wings, it’s already too late.",
        "name": "Stealthy Byakhee",
        "text": "Hunter.\nWhile Stealthy Byakhee is exhausted, it gets -3 fight.",
        "traits": "Monster. Byakhee."
    },
    {
        "code": "03223",
        "flavor": "The implication spoils what would otherwise be a lovely sunset.",
        "name": "Twin Suns",
        "text": "<b>Revelation</b> - Test [intellect] (4). If you fail, you must either remove 1 doom from the current agenda, or take 1 horror for each point you failed by.",
        "traits": "Omen."
    },
    {
        "code": "03224",
        "name": "Deadly Fate",
        "text": "<b>Revelation</b> - Test [willpower] (3). If you fail, discard cards from the top of the encounter deck until an enemy is discarded. You must either draw that enemy, or that enemy attacks you <i>(from the discard pile)</i>. If no enemy is discarded, take 1 horror instead.",
        "traits": "Omen."
    },
    {
        "code": "03225",
        "name": "Torturous Chords",
        "text": "<b>Revelation</b> - Test [willpower] (5). If you fail, put Torturous Chords into play in your threat area, with 1 resource on it for each point you failed by.\nEach time you play a card, increase the cost of that card by 1 and remove 1 resource from Torturous Chords.\nIf Torturous Chords has no resources, discard it.",
        "traits": "Hex. Terror."
    },
    {
        "code": "03226",
        "name": "Frozen in Fear",
        "text": "<b>Revelation</b> - Put Frozen in Fear into play in your threat area.\nThe first time you perform one of the following actions (move, fight, or evade) each round, it costs 1 additional action.\n<b>Forced</b> - At the end of your turn: Test [willpower] (3). If you succeed, discard Frozen in Fear.",
        "traits": "Terror."
    },
    {
        "code": "03227",
        "name": "Lost Soul",
        "text": "<b>Revelation</b> - Check Campaign Log. \n-If you have more (or equal) <b>Doubt</b> than <b>Conviction</b>, test [intellect] (X), where X is your [willpower]. If you fail, take 2 damage.\n-If you have more <b>Conviction</b> than <b>Doubt</b>, test [willpower] (X), where X is your [intellect]. If you fail, take 2 damage.",
        "traits": "Madness. Pact."
    }
>>>>>>> fc4ad995
]<|MERGE_RESOLUTION|>--- conflicted
+++ resolved
@@ -1,4 +1,3 @@
-<<<<<<< HEAD
 [
     {
         "code": "03200",
@@ -222,229 +221,4 @@
         "text": "<b>Enthüllung</b> - Überprüfe das Kampagnenlogbuch. \n-Falls die Ermittler mehr (oder gleich vieel) <b>Zweifel</b> als <b>Überzeugung</b> haben, lege eine [intellect]-Probe (X) ab, wobei X dein [willpower]-Wert ist. Falls die Probe misslingt, nimm 2 Schaden.\n-Falls die Ermittler mehr <b>Überzeugung</b> als <b>Zweifel</b> haben, lege eine [willpower]-Probe (X) ab, wobei X dein [intellect]-Wert ist. Falls die Probe misslingt, nimm 2 Schaden.",
         "traits": "Wahnsinn. Pakt."
     }
-=======
-[
-    {
-        "code": "03200",
-        "name": "A Phantom of Truth",
-        "text": "Easy / Standard\n[skull]: -X. X is the amount of doom in play (max 5).\n[cultist]: -2. If you fail, move each unengaged [[Byakhee]] in play once toward the nearest investigator.\n[tablet]: -3. Cancel the effects and icons of each skill card committed to this test.\n[elder_thing]: -2. If you fail, lose 1 resource for each point you failed by.",
-        "back_text": "Hard / Expert\n[skull]: -X. X is the amount of doom in play.\n[cultist]: -2. Move each unengaged [[Byakhee]] in play once toward the nearest investigator.\n[tablet]: -4. Cancel the effects and icons of each skill card committed to this test.\n[elder_thing]: -3. If you fail, lose 1 resource for each point you failed by."
-    },
-    {
-        "code": "03201",
-        "flavor": "As you step off the train in Gare d’Orsay, the sun sinks below the Paris skyline. You cannot waste any time. If Nigel Engram is somewhere in Paris, you have to find him and wring the answers from him one way or another.",
-        "name": "The First Night",
-        "text": "While you have more <b>Conviction</b> than <b>Doubt</b>, this agenda gains:\n\"When checking the doom threshold, doom on cards other than this agenda subtract from the total doom in play instead of adding to it.\"",
-        "back_name": "Daybreak",
-        "back_flavor": "Birds start to chirp eagerly. An orange tint slowly spreads across the sky as the creatures of the night shrink back into the darkness. You spend most of the day resting, and the daylight passes quickly with very little to show for it. Before you are able to fully recover from the previous night's events, it is evening once more",
-        "back_text": "Each investigator disengages from each enemy engaged with him or her and may move to a connecting location. Move The Organist 1 location away from the nearest investigator (to a location with no investigators, if possible)."
-    },
-    {
-        "code": "03202",
-        "flavor": "The city stirs as cold shadows embrace the streets. There is danger all around you. Danger that you cannot escape. Danger that will follow you to the ends of the earth. When will this waking nightmare end?",
-        "name": "The Second Night",
-        "text": "While you have more <b>Conviction</b> than <b>Doubt</b>, this agenda gains:\n\"When checking the doom threshold, doom on cards other than this agenda subtract from the total doom in play instead of adding to it.\"",
-        "back_name": "A Red Sun Rises",
-        "back_flavor": "To your relief, the sun once again begins to rise, peeking just over the eastern horizon and casting long shadows across the city streets. You are completely exhausted from the night's events. It feels as though you haven't slept in weeks. Perhaps you haven't.",
-        "back_text": "Each investigator disengages from each enemy engaged with him or her and may move to a connecting location. Move The Organist 1 location away from the nearest investigator (to a location with no investigators, if possible).\nCheck Campaign Log. If Jordan Perry is not listed under \"VIPs Slain,\" search the collection for Jordan Perry <i>(An Imposing Presence)</i> and spawn him in Montparnasse."
-    },
-    {
-        "code": "03203",
-        "flavor": "On the evening of your third night in Paris, a desperate resolve stirs within you. This cat and mouse game cannot go on any longer. One way or another, this night will end it. ",
-        "name": "The Third Night",
-        "text": "While you have more <b>Conviction</b> than <b>Doubt</b>, this agenda gains:\n\"When checking the doom threshold, doom on cards other than this agenda subtract from the total doom in play instead of adding to it.\"",
-        "back_name": "Dawn At Last",
-        "back_flavor": "The sun rises, and dispels the darkness. A warm fog envelops the city, blotting out the sky.",
-        "back_text": "Check Campaign Log.\n-If you have more (or equal) <b>Doubt</b> than <b>Conviction</b>, proceed to <b>(→R3)</b>.\n-If you have more <b>Conviction</b> than <b>Doubt</b>, advance to act 2b."
-    },
-    {
-        "code": "03204",
-        "flavor": "You pass the Church of St. Barnabé as you exit the train station and cannot help but overhear the organ playing. Is there a sermon this late in the evening? You marvel at the wild and strange chords for a moment before continuing. Paris is a big city, and you have very few leads…",
-        "name": "The Parisian Conspiracy (v. I)",
-        "text": "<b>Objective</b> - Spend the requisite number of clues to advance.\n<b>Objective</b> - At the end of the round, if there are 3 or more doom in play, advance.",
-        "back_name": "St. Barnabé",
-        "back_text": "<b>If you spent clues to advance</b>:\n<blockquote><i>You nearly bump into a tall man, his coat and hat as black as his skin is pale. You remember seeing him through the windows of St. Barnabé Church. His organ playing continues to haunt you…</i></blockquote>\nSpawn the set-aside The Organist enemy at the lead investigator's location, <i>(Draped in Mystery)</i> side face-up. Advance to Act 2a - Pursuing Shadows.\n<hr><b>Otherwise:</b>\n<blockquote><i>The organ you heard earlier continues to haunt you. No matter where you are, the torturous chords play over and over in your head. Startled, you ask a passerby about the church. \"St. Barnabé?\" she replies in a thick accent. \"There is no such place.\"</i></blockquote>\nEach investigator takes 2 horror.\nSpawn the set-aside The Organist enemy at the location farthest from all investigators, <i>(Draped in Mystery)</i> side face-up. Advance to Act 2a - Pursuing Shadows."
-    },
-    {
-        "code": "03205",
-        "flavor": "You pass the Church of St. Barnabé as you exit the train station and cannot help but overhear the organ playing. Is there a sermon this late in the evening? You marvel at the wild and strange chords for a moment before continuing. Paris is a big city, and you have very few leads…",
-        "name": "The Parisian Conspiracy (v. II)",
-        "text": "<b>Objective</b> - Spend the requisite number of clues to advance.\n<b>Objective</b> - At the end of the round, if there are 3 or more doom in play, advance.",
-        "back_name": "True Evil",
-        "back_text": "<b>If you spent clues to advance</b>:\n<blockquote><i>The organ you heard earlier continues to haunt you. No matter where you are, the torturous chords play over and over in your head. The sensation that you are being watched tugs at your mind.</i></blockquote>\nSpawn the set-aside The Organist enemy at the location farthest from all investigators, <i>(Hopeless, I Defied Him)</i> side face-up. Advance to Act 2a - Stalked by Shadows.\n<hr><b>Otherwise:</b>\n<blockquote><i>You nearly bump into a tall man, his coat and hat as black as his skin is pale. He gives you a look of hatred, as intense and as deadly as you have ever seen. You recoil at the mere sight of him, and shadows gather around his feet as he marches towards you.</i></blockquote>\nEach investigator takes 2 horror.\nSpawn the set-aside The Organist enemy at the lead investigator's location, <i>(Hopeless, I Defied Him)</i> side face-up. Advance to Act 2a - Stalked by Shadows."
-    },
-    {
-        "code": "03206",
-        "flavor": "The chords that echo in your mind, the infernal man whose organ-playing intrigues and terrifies you… Perhaps there is a connection between this shadowy presence and <u>The King in Yellow</u>?",
-        "name": "Pursuing Shadows",
-        "text": "[reaction] After you successfully attack The Organist: An investigator at your location may place 1 of his or her clues on The Organist. (Group limit 1 [per_investigator] times per round.)\n<b>Objective</b> - If there are 3 [per_investigator] clues on The Organist, advance.",
-        "back_name": "Lost Lamb",
-        "back_flavor": "You pursue your quarry through a narrow avenue, passing a set of heavy iron gates. You are in a dead end - a court with tall, old houses on either side. You close the gates behind you and turn back toward the shadowed figure just as day begins to break. Rays of light peek out over the skyline, and you lift your hand to block the gaze of the sun. Then, as though dispersed by the sunlight, the figure you had been chasing folds into the shadows and vanishes. You search the court for the mysterious figure, but there is no sign of him anywhere. Just as you are about to leave, you spot a plaque next to a red-brown door atop a steep, narrow staircase. It reads: \"N. Engram.\"",
-        "back_text": "Check Campaign Log.\n-<i>If you intruded on a secret meeting</i>, proceed to <b>(→R2)</b>.\n-Otherwise, proceed to <b>(→R1)</b>."
-    },
-    {
-        "code": "03207",
-        "flavor": "I knew that every time I met him brought him nearer to the accomplishment of his purpose and my fate. And still I tried to save myself.\n–Robert W. Chambers, \"In the Court of the Dragon,\" <u>The King in Yellow</u>",
-        "name": "Stalked by Shadows",
-        "text": "[free] Spend 1 [per_investigator] clues, as a group: Either place 1 doom on the current agenda, or automatically evade The Organist. (Group limit once per round.)\n<b>Objective</b> - Survive three nights. <i>(Do not advance until you are instructed.)</i>",
-        "back_name": "Shepherd's Crook",
-        "back_flavor": "You lose track of yourself within the city as you flee for your life. Your feet move of their own accord. The beating of sinewy wings and screeching of creatures above you spurs you onward. Soon you find yourself running down a narrow avenue, passing a set of heavy iron gates. You are in a dead end - a court with tall, old houses on either side. You turn back toward the entrance and breathe a sigh of relief as you see the sun rising once more over the skyline of Paris. As though dispersed by the sunlight, the figure that had been chasing you folds into the shadows and vanishes. Just as you are about to leave, you spot a plaque next to a red-brown door atop a steep, narrow staircase. It reads: \"N. Engram.\"",
-        "back_text": "Check Campaign Log.\n-<i>If you intruded on a secret meeting</i>, proceed to <b>(→R2)</b>.\n-Otherwise, proceed to <b>(→R1)</b>."
-    },
-    {
-        "code": "03208",
-        "name": "Montparnasse",
-        "text": "[free] Discard a card from your hand: Gain resources equal to the number of [willpower] icons on the discarded card. (Limit once per round.)",
-        "traits": "Paris. Rail.",
-        "back_flavor": "This area is known for its cafés and bars, and is often frequented by starving artists. Perhaps some of these creative types will become famous someday. Most, you assume, will fade into obscurity."
-    },
-    {
-        "code": "03209",
-        "flavor": "Cold rain pelts the street. Every alleyway you pass is another hiding place for something sinister.",
-        "name": "Montmartre",
-        "text": "[action]: Reveal the top card of each investigator's deck. You may play an asset revealed by this effect <i>(paying its cost)</i>, under your control. Shuffle each investigator's deck. (Group limit once per round.)",
-        "traits": "Paris. Rail.",
-        "back_flavor": "You’ve heard this district to be vibrant and friendly, but the streets feel unusually lonely to you."
-    },
-    {
-        "code": "03210",
-        "flavor": "Cold rain pelts the street. Every alleyway you pass is another hiding place for something sinister.",
-        "name": "Montmartre",
-        "text": "[action] Spend 1 resource: Add 1 supply or ammo token to a card you control. (Limit once per round.)",
-        "traits": "Paris. Rail.",
-        "back_flavor": "You’ve heard this district to be vibrant and friendly, but the streets feel unusually lonely to you."
-    },
-    {
-        "code": "03211",
-        "flavor": "It seems the theatre is performing a show about insanity. You wonder if they have ever performed <u>The King in Yellow</u>.",
-        "name": "Grand Guignol",
-        "subname": "Theatre of the Great Puppet",
-        "text": "<b>Forced</b> - After you reveal Grand Guignol: You must either take 2 horror, or shuffle all non-weakness cards from your hand into your deck, then draw an equal number of cards.",
-        "traits": "Paris.",
-        "back_flavor": "Le Théâtre du Grand-Guignol specializes in horror shows of a graphic and sometimes amoral nature. It is among the smallest venues in Paris, and one of the most popular."
-    },
-    {
-        "code": "03212",
-        "flavor": "A trail of blood leads up the grand staircase. Deep, cold mist envelops the room. You get the unmistakable feeling that there is something inhuman in the opera house…",
-        "name": "Opéra Garnier",
-        "text": "While you are investigating Opéra Garnier, double the number of skill icons committed to this skill test.",
-        "traits": "Paris. Rail.",
-        "back_flavor": "The Palais Garnier is an ornate architectural masterpiece, and one of the most famous opera houses in the world. Strangely, you find the main doors thrown wide open, and a dark mist creeps out from the doorway."
-    },
-    {
-        "code": "03213",
-        "flavor": "A trail of blood leads up the grand staircase. Deep, cold mist envelops the room. You get the unmistakable feeling that there is something inhuman in the opera house…",
-        "name": "Opéra Garnier",
-        "text": "While you are investigating Opéra Garnier, double the base value of your skill.",
-        "traits": "Paris. Rail.",
-        "back_flavor": "The Palais Garnier is an ornate architectural masterpiece, and one of the most famous opera houses in the world. Strangely, you find the main doors thrown wide open, and a dark mist creeps out from the doorway."
-    },
-    {
-        "code": "03214",
-        "flavor": "You'd expect the station to be bustling, but it is eerily abandoned, save for a few passengers who wander the station in slow, meandering steps.",
-        "name": "Gare d'Orsay",
-        "text": "[action] Spend 1 resource: Move to any [[Rail]] location.",
-        "traits": "Paris. Rail.",
-        "back_flavor": "Built in 1900, this train station was the first urban station in the world to use only electric trains."
-    },
-    {
-        "code": "03215",
-        "flavor": "Paths of stone wind through rows of graves and countless mausoleums. The dense, twisting cemetery has you trapped in a state of melancholy, surrounded by death on all sides.",
-        "name": "Père Lachaise Cemetery",
-        "text": "<b>Forced</b> - After you successfully investigate Père Lachaise Cemetery: You cannot leave Père Lachaise Cemetery until the end of the round.",
-        "traits": "Paris.",
-        "back_flavor": "The largest cemetery in Paris, and its first garden cemetery, Père Lachaise is as beautiful as it is haunting."
-    },
-    {
-        "code": "03216",
-        "name": "Canal Saint-Martin",
-        "text": "[reaction] After you evade an enemy at Canal Saint-Martin: Move that enemy to a connecting location. (Limit once per round.)",
-        "traits": "Paris.",
-        "back_flavor": "This underground canal connects the river Seine to the Canal de l’Ourcq. An old, cracked staircase leads down to the canal’s entrance."
-    },
-    {
-        "code": "03217",
-        "flavor": "Throughout this region, you cannot shake the feeling that you are being watched. Something along the rooftops ducks just out of sight each time you peer upward.",
-        "name": "Le Marais",
-        "text": "[reaction] When your turn begins, if you are in Le Marais: Draw 1 card. (Group limit once per round.)",
-        "traits": "Paris. Rail.",
-        "back_flavor": "This historic district has recently become less aristocratic, but the old architectural masterwork remains."
-    },
-    {
-        "code": "03218",
-        "flavor": "Throughout this region, you cannot shake the feeling that you are being watched. Something along the rooftops ducks just out of sight each time you peer upward.",
-        "name": "Le Marais",
-        "text": "<b>Forced</b> - After you enter Le Marais: For the remainder of the round, you cannot leave Le Marais.",
-        "traits": "Paris. Rail.",
-        "back_flavor": "This historic district has recently become less aristocratic, but the old architectural masterwork remains."
-    },
-    {
-        "code": "03219",
-        "name": "Notre-Dame",
-        "text": "Each enemy at Notre-Dame gets -1 fight and +1 evade.\n[action]: Test [willpower] (6). If you succeed, either place 1 doom on the current agenda, or remove 1 doom from the current agenda. (Group limit once per game.)",
-        "traits": "Paris. Rail.",
-        "back_flavor": "The most famous cathedral in all of Paris, and one of the finest examples of gothic architecture in the world, Notre-Dame de Paris - \"Our Lady of Paris\" - is an icon of the city. Light shines out from its stained glass windows, and you can hear a pipe organ inside blaring a bizarre, chaotic melody."
-    },
-    {
-        "code": "03220",
-        "name": "Gardens of Luxembourg",
-        "text": "While a [[Byakhee]] enemy is moving, if there is an investigator at Gardens of Luxembourg, that enemy's location is considered to be connected to Gardens of Luxembourg.",
-        "traits": "Paris.",
-        "back_flavor": "The gardens of Luxembourg Palace contain hundreds of scattered statues, monuments, and fountains. It would make for a relaxing walk if you hadn’t come here to escape the winged creatures that screech and soar in the dark sky overhead."
-    },
-    {
-        "code": "03221",
-        "flavor": "…the point from which it would strike was his infernal eyes. – Robert W. Chambers, \"In the Court of the Dragon,\" <u>The King in Yellow</u>",
-        "name": "The Organist",
-        "subname": "Hopeless, I Defied Him",
-        "text": "Hunter. Cannot be damaged.\n<b>Forced</b> - After The Organist moves from the hunter keyword, if it is unengaged: Resolve its hunter keyword again. The Organist cannot attack this phase. (Limit once per round).",
-        "traits": "Humanoid. Avatar. Elite."
-    },
-    {
-        "code": "03221b",
-        "flavor": "I was creeping along, my feet almost refusing to move. – Robert W. Chambers, \"In the Court of the Dragon,\" <u>The King in Yellow</u>",
-        "name": "The Organist",
-        "subname": "Draped in Mystery",
-        "text": "Aloof. Cannot be damaged.\n<b>Forced</b> - At the end of the enemy phase: If The Organist is unengaged, move it 1 location away from the nearest investigator (to a location with no investigators, if possible). If it is engaged, disengage it instead.",
-        "traits": "Humanoid. Avatar. Elite."
-    },
-    {
-        "code": "03222",
-        "flavor": "If you can hear the beating of its leathery wings, it’s already too late.",
-        "name": "Stealthy Byakhee",
-        "text": "Hunter.\nWhile Stealthy Byakhee is exhausted, it gets -3 fight.",
-        "traits": "Monster. Byakhee."
-    },
-    {
-        "code": "03223",
-        "flavor": "The implication spoils what would otherwise be a lovely sunset.",
-        "name": "Twin Suns",
-        "text": "<b>Revelation</b> - Test [intellect] (4). If you fail, you must either remove 1 doom from the current agenda, or take 1 horror for each point you failed by.",
-        "traits": "Omen."
-    },
-    {
-        "code": "03224",
-        "name": "Deadly Fate",
-        "text": "<b>Revelation</b> - Test [willpower] (3). If you fail, discard cards from the top of the encounter deck until an enemy is discarded. You must either draw that enemy, or that enemy attacks you <i>(from the discard pile)</i>. If no enemy is discarded, take 1 horror instead.",
-        "traits": "Omen."
-    },
-    {
-        "code": "03225",
-        "name": "Torturous Chords",
-        "text": "<b>Revelation</b> - Test [willpower] (5). If you fail, put Torturous Chords into play in your threat area, with 1 resource on it for each point you failed by.\nEach time you play a card, increase the cost of that card by 1 and remove 1 resource from Torturous Chords.\nIf Torturous Chords has no resources, discard it.",
-        "traits": "Hex. Terror."
-    },
-    {
-        "code": "03226",
-        "name": "Frozen in Fear",
-        "text": "<b>Revelation</b> - Put Frozen in Fear into play in your threat area.\nThe first time you perform one of the following actions (move, fight, or evade) each round, it costs 1 additional action.\n<b>Forced</b> - At the end of your turn: Test [willpower] (3). If you succeed, discard Frozen in Fear.",
-        "traits": "Terror."
-    },
-    {
-        "code": "03227",
-        "name": "Lost Soul",
-        "text": "<b>Revelation</b> - Check Campaign Log. \n-If you have more (or equal) <b>Doubt</b> than <b>Conviction</b>, test [intellect] (X), where X is your [willpower]. If you fail, take 2 damage.\n-If you have more <b>Conviction</b> than <b>Doubt</b>, test [willpower] (X), where X is your [intellect]. If you fail, take 2 damage.",
-        "traits": "Madness. Pact."
-    }
->>>>>>> fc4ad995
 ]