<<<<<<< HEAD
[
    {
        "code": "03043",
        "name": "Ruf vor den Vorhang",
        "text": "<b>Einfach / Normal</b>\n[skull]: -1 (-3 stattdessen, falls du 3 oder mehr Horror hast).\n[cultist] [tablet] [elder_thing]: -4. Falls auf deinem Ort mindestens 1 Horror liegt, nimm 1 Horror <i>(aus dem Markervorrat)</i>. Falls kein Horror auf deinem Ort liegt, platziere stattdessen 1 Horror darauf.",
        "back_text": "<b>Schwer / Experte</b>\n[skull]: -X, wobei X die Anzahl deiner Horrormarker ist. (Falls du kein Horror hast, ist X 1.)\n[cultist] [tablet] [elder_thing]: -5. Falls auf deinem Ort mindestens 1 Horror liegt, nimm 1 Horror <i>(aus dem Markervorrat)</i>. Falls kein Horror auf deinem Ort liegt, platziere stattdessen 1 Horror darauf."
    },
    {
        "code": "03044",
        "flavor": "Im Theater herrscht eine gespenstische Stille. Der alte Holzfußboden knarrt unter deinen Füßen und leichter Regen trommelt auf das Dach, während du den Zuschauerraum erkundest. Zwischen den Sitzen liegen noch mehr verwesende Leichen und die übrigen Zuschauer sind verschwunden…",
        "name": "Der dritte Akt",
        "back_name": "Die Nachricht des Sendboten",
        "back_flavor": "Wie aus dem Nichts erscheint der verformt wirkende Körper der Kreatur wie aus einem übernatürlichen Albtraum auf der Bühne und lässt Tentakel zwischen die Gänge gleiten. Dann öffnet sie ihr Maul und gibt ein schrilles, durchdringendes Lied von sich. Die Melodie ist unheimlich, die Töne scheinen durch deinen Verstand zu schneiden. Du spürst einen pochenden Schmerz hinter deiner Stirn und aus deinen Ohren fließt Blut.",
        "back_text": "Durchsuche alle beiseitegelegten Karten und den Siegpunktestapel nach dem Gegner Königlicher Sendbote, der im Theater erscheint."
    },
    {
        "code": "03045",
        "flavor": "Das Lied der Kreatur hallt unablässig in den Hallen des Theaters wider. Die Melodie wiederholt sich stetig, trotzdem scheint kein Ton zweimal vorzukommen.",
        "name": "Zugabe",
        "text": "<b>Erzwungen</b> - Nachdem Königlicher Sendbote dem Siegpunktestapel hinzugefügt worden ist: Entferne sämtliches Verderben aus dem Spiel und setze das Agendadeck auf Agenda 1 a zurück. Platziere dann 3 Verderben auf diese Agenda.",
        "back_name": "\"Sofort raus hier\"",
        "back_flavor": "Das Lied wird lauter und lauter, bis es deine Gedanken vollständig eingenommen hat. Du brichst zusammen und hälst dir die Ohren zu, aber was du auch tust, du kannst die Intensität der fürchterlichen Stimme der Kreatur einfach nicht dämpfen. Die ganze Welt droht sich um dich zusammenzuziehen, bis du schließlich einen misstönenden Satz durch die Melodie ausmachen kannst: \"SOFORT RAUS HIER.\"",
        "back_text": "Jeder Ermittler nimmt 100 Horror <i>(kann nicht verhindert werden)</i>."
    },
    {
        "code": "03046",
        "flavor": "Du kneifst dich, um festzustellen, ob du das alles nur träumst. Aber deine Haut rötet sich und du fühlst einen stechenden Schmerz. Du atmest ein paar Mal tief durch und versuchst einen vernünftigen Gedanken zu fassen. Was auch immer hier vorgeht, du musst das Theater genauer erkunden, um die Wahrheit herauszufinden.",
        "name": "Erwachen",
        "back_name": "Seine letzte Verbeugung",
        "back_flavor": "Ein Schatten kriecht über die Wand neben dir und dein Herz schlägt dir bis zum Hals. Du drehst dich um und nimmst aus den Augenwinkeln eine sich schnelle bewegende Gestalt wahr. Entweder spielt die dein Verstand einen Streich oder es ist noch jemand anderes hier im Theater.\nDu folgst dem Schatten um die nächste Ecke. Am anderen Ende der Halle steht er und wartet auf dich: ein Mann in einem eleganten schwarzen Anzug, der sein Gesicht hinter einer bleichen Maske verbirgt. Auch wenn er jetzt anders gekleidet ist, erkennst du ihn sofort als den Schauspieler wieder, der den Fremden gepsielt hat - einen der Charaktere aus <u>Der König in Gelb</u>. Er wendet sich ab und verschwindet durch einen offenen Durchgang, als ob er dich dazu provozieren wollte, ihn zu verfolgen.",
        "back_text": "Bestimme zufällig einen der beiseitegelegten Orte. Bringe diesen Ort ins Spiel und der beiseitelegte Gegner Der Mann mit der Bleichen Maske erscheint an diesem Ort <i>(statt an dem Ort, an dem er normalerweise erscheinen würde)</i>.\nRücke zu einer zufällig bestimmten Kopie der 3 Kopien von Szene 2a vor. Entferne die anderen 2 Kopien von Szene 2a aus dem Spiel, ohne sie anzusehen."
    },
    {
        "code": "03047a",
        "flavor": "Der geheimnisvolle Fremde aus <u>Der König in Gelb</u> Könnte etwas über die Geschehnisse während der Pause wissen. Du musst ihn finden und zur Rede stellen, um die Wahrheit herauszufinden.",
        "name": "Der Fremde",
        "text": "<b>Ermittlungsziel</b> - Sobald Der Mann mit der Bleichen Maske aus dem Spiel abgelegt wird, rücke vor.",
        "back_name": "Eine Stadt in Flammen",
        "back_flavor": "Als du dem Fremden gegenübertrittst, hast du das Gefühl, dass er unter seiner bleichen, ausdruckslosen Maske grinst. \"Wo sind sie alle hin?\", fragst du, aber er antwortet nicht. \"Was geschieht hier?\" Immer noch bleibt er still und tritt zurück, als du näher kommst, bis er mit dem Rücken in der Ecke des Raumes steht. Hinter dir spürst du eine extreme Hitze und als du dich umdrehst, siehst du, dass der Zuschauerraum in Flammen steht. Als du dich erneut umdrehst, stellst du fest, dass der Fremde verschwunden ist.",
        "back_text": "Statt Der Mann mit der Bleichen Maske abzulegen, bewege ihn in das Foyer.\nFüge dem Chaosbeutel 2 [cultist]-Marker hinzu.\nPlatziere 1 Horror auf das Theater. Bis zum Ende des Szenarios steht jeder Horror auf Orten für die sich ausbreitenden Flammen und jeder Ort erhält: \"<b>Erzwungen</b> - Nach dem du diesen Ort betreten oder deinen Zug auf diesem Ort beendet hast: Lege eine [agility]-Probe (3) ab. Falls die Probe misslingt, nimm 1 Schaden. (Nur ein Mal pro Runde.)\"\nBehalte diese Karte als Erinnerung offen ausliegend neben dem Szenendeck und rücke zu Szene 3a vor."
    },
    {
        "code": "03047b",
        "flavor": "Der geheimnisvolle Fremde aus <u>Der König in Gelb</u> Könnte etwas über die Geschehnisse während der Pause wissen. Du musst ihn finden und zur Rede stellen, um die Wahrheit herauszufinden.",
        "name": "Der Fremde",
        "text": "<b>Ermittlungsziel</b> - Sobald Der Mann mit der Bleichen Maske aus dem Spiel abgelegt wird, rücke vor.",
        "back_name": "Der Weg ist mein",
        "back_flavor": "Als du dem Fremden gegenübertrittst, hast du das Gefühl, dass er unter seiner bleichen, ausdruckslosen Maske grinst. \"Wo sind sie alle hin?\", fragst du, aber er antwortet nicht. \"Was geschieht hier?\" Immer noch bleibt er still und tritt zurück, als du näher kommst, bis er mit dem Rücken in der Ecke des Raumes steht. Auf unerklärliche Weise geht er noch weiter zurück, bis sein Körper mit der Wand hinter ihm verschmilzt. An der Stelle, an der er gerade noch gestanden hat, dringt immer mehr zähflüssiger Schleim hervor.",
        "back_text": "Statt Der Mann mit der Bleichen Maske abzulegen, bewege ihn in das Foyer.\nFüge dem Chaosbeutel [tablet]-Marker hinzu.\nPlatziere 1 Horror auf den Ort, von dem aus Der Mann mit der Bleichen Maske bewget worden ist. Bis zum Ende des Szenarios steht jeder Horror auf Orten für den vordringenden Schleim und jeder Ort erhält: \"<b>Erzwungen</b> - Nachdem du diesen Ort verlassen hast: Lege eine [agility]-Probe (4) ab. Falls die Probe misslingt, nimm 1 Horror und 1 Schaden.\"\nBehalte diese Karte als Erinnerung offen ausliegend neben dem Szenendeck und rücke zu Szene 3a vor."
    },
    {
        "code": "03047c",
        "flavor": "Der geheimnisvolle Fremde aus <u>Der König in Gelb</u> Könnte etwas über die Geschehnisse während der Pause wissen. Du musst ihn finden und zur Rede stellen, um die Wahrheit herauszufinden.",
        "name": "Der Fremde",
        "text": "<b>Ermittlungsziel</b> - Sobald Der Mann mit der Bleichen Maske aus dem Spiel abgelegt wird, rücke vor.",
        "back_name": "Die Ufer von Hali",
        "back_flavor": "Als du dem Fremden gegenübertrittst, hast du das Gefühl, dass er unter seiner bleichen, ausdruckslosen Maske grinst. \"Wo sind sie alle hin?\", fragst du, aber er antwortet nicht. \"Was geschieht hier?\" Immer noch bleibt er still und tritt zurück, als du näher kommst, bis er mit dem Rücken in der Ecke des Raumes steht. Erschrocken drehst du dich um, als hinter dir ein Fenster zerbricht und eine Welle kaltes Salzwasser in den Raum eindringt. Als du dich erneut umdrehst, stellst du fest, dass der Fremde verschwunden ist.",
        "back_text": "Statt Der Mann mit der Bleichen Maske abzulegen, bewege ihn in das Foyer.\nFüge dem Chaosbeutel [elder_thing]-Marker hinzu.\nPlatziere 1 Horror auf jeden <i>Privat</i>-Ort. Bis zum Ende des Szenarios steht jeder Horror auf Orten für das alles übrschwemmende Wasser und jeder Ort erhält: \"<b>Erzwungen</b> - Sobald du diesen Ort verlassen würdest: Lege eine [agility]-Probe (2) ab. Falls die Probe misslingt, nimm 1 Schaden und verhindere die Effekte der Bewegung. (Nur ein Mal pro Runde.)\"\nBehalte diese Karte als Erinnerung offen ausliegend neben dem Szenendeck und rücke zu Szene 3a vor."
    },
    {
        "code": "03048",
        "flavor": "Der Fremde muss den Weg nach draußen kennen. Hiner ihm her!",
        "name": "Ruf vor den Vorhng",
        "text": "Solange Der Mann mit der Bleichen Maske nicht im Spiel ist, erhält das Foyer: \"[action]: <b>Aufgeben.</b>\"\n<b>Erzwungen</b> - Am Ende der Runde: Platziere 1 Horror auf jeden Ort ohne Horror, der mit einem Ort mit Horror verbunden ist.\n<b>Ermittlungsziel</b> - Falls jeder unbesiegte Ermittler aufgegeben hat, rücke vor.",
        "back_name": "Flucht aus dem Theater",
        "back_flavor": "Der Fremde deutet eine Verbeugung in deine Richtung an, als er das Foyer durch den Vordereingang verlässt, wozu er eine Glastür öffnet, die Minuten zuvor nicht da gewesen war. Eine plötzliche Kakofonie aus Lärm ertönt um dich herum und du fürchtest, dass das Gebäude in wenigen Sekunden nur noch eine Ruine ist. Du brichst durch die Vordertür und lässt das zerstörte Theater auf deiner Flucht hinter dir zurück. \nEinige Häuserblocks entfernt hältst du kurz inne, um dich auszuruhen und über das nachzudenken, was du gesehen hast…",
        "back_text": "Die Ermittler müssen entscheiden (wähle eins):\n- Die Polizei muss über die Vorgänge informiert werden! <b>(→A1)</b>\n- Die Polizei wird das nicht glauben. Das Geheimnis muss ohne sie gelöst werden. <b>(→A2)</b>"
    },
    {
        "code": "03049",
        "flavor": "Zu sagen, das Theater wäre etwas unordentlich, wäre eine heftige Untertreibung. Die Wände und Sitze, zuvor auf Hochglanz poliert, haben Risse und sind mit Dreck beschmiert. Die Vorhänge sind zerissen und übersät mit eingetrockneten Blutflecken. Du bist dir nicht sicher, was schlimmer ist: der Gestank nach Verwesung oder das bohrende Gefühl, dass du sehr lange geschlafen haben musst.",
        "name": "Theater",
        "back_flavor": "Das muss eine höllische Pause gewesen sein."
    },
    {
        "code": "03050",
        "flavor": "Die breite Tür, die auf die Straßen von Arkham führt, ist verschwunden, so als hätte es sie nie gegeben.",
        "name": "Foyer",
        "text": "<b>Erzwungen</b> - Sobald das Foyer enthüllt wird: Bringe 2 zufällig bestimmte beiseitegelegte Orte namens Personalzugang ins Spiel.\n[action] [action]: Ziehe 3 Karten.",
        "back_flavor": "Durch die hohe Glastür zum Foyer kannst du erkennen, dass der Raum bei weitem nicht so schlimm verwüstet ist wie der Zuschauerraum. Werbeplakate für <u>Der König in Gelb</u> hängen an den Wänden des Raumes und scheinen dich zu verspotten."
    },
    {
        "code": "03051",
        "flavor": "Zu deiner Enttäuschung sieht es auf der Empore auch nicht anders aus als auf den unteren Rängen, obwohl du von Zeit zu Zeit glaubst eine Gestalt durch die Gänge huschen zu sehen.",
        "name": "Empore",
        "text": "<b>Erzwungen</b> - Nachdem du eine Bewegungsaktion durchgeführt hast, mit der du dich von der Empore ins Theater bewegt hast: Nimm 2 Schaden.",
        "back_flavor": "Mit Teppich ausgelegte Stufen führen zur Empore hinauf. Aber durch den steilen Aufgang weht dir ein heißer Luftzug entgegen."
    },
    {
        "code": "03052",
        "name": "Bereich hinter der Bühne",
        "text": "<b>Erzwungen</b> - Sobald Bereich hinter der Bühne enthüllt wird: Bringe 2 zufällig bestimmte beiseitegelegten Orte namens Zugang zum hinteren Teil des Theaters ins Spiel.\nSolange du im Bereich hinter der Bühne bist, zählt jede Verborgen-Verratskarte auf deiner Hand bei der Bestimmung deiner Handkarten als 3 Karten statt als 1 Karte.",
        "back_flavor": "Das Bühnenbild unterscheidet sich von dem, an das du dich aus dem ersten Akt erinnerst. Die Kulisse zeigt einen verstörend wirkenden Sonnenuntergang."
    },
    {
        "code": "03053",
        "flavor": "Über eine schmale Treppe, die klaustrophobische Gefühle in dir auslöst, erreichst du den an einen Wandschrank erinnernden Arbeitsraum der Beleuchter über der Empore. Dieser Raum ist mit teurer Beleuchtungsausrüstung vollgestopft. Besonders beeindruckend sind die riesigen Scheinwerfer.",
        "name": "Beleuchtungskammer",
        "text": "Solange du in der Beleuchtungskammer bist, werden die Ressourcenkosten aller Karten auf deiner Hand um 2 erhöht.",
        "traits": "Privat.",
        "back_name": "Personalzugang",
        "back_flavor": "Eine verzierte Holztür führt in einen der vorderen Bereiche des Theaters."
    },
    {
        "code": "03054",
        "flavor": "Regen durchnässt deine Kleidung, als du aus dem Bereich der Theaterkassen trittst. Einen Moment später fällt dir auf, dass du deine Eintrittskarten im Gebäude gekauft hast. Du siehst zur Decke hoch, durch die Regen in die Halle fällt.",
        "name": "Theaterkassen",
        "text": "[action]: Du erhälst 5 Ressourcen. Merke dir, dass du \"aus der Theaterkasse gestohlen hast.\" (Nur ein Mal pro Spiel für die gesamte Gruppe.)",
        "traits": "Privat.",
        "back_name": "Personalzugang",
        "back_flavor": "Eine verzierte Holztür führt in einen der vorderen Bereiche des Theaters."
    },
    {
        "code": "03055",
        "flavor": "Dieser Aufenthaltsraum soll eigentlich als gemütlicher Ort zur Erholung der angespannten Darsteller dienen, aber du kannst dir nicht vorstellen, dass irgendjemand in diesem Schweinestall auch nur einen Moment der Ruhe finden kann.",
        "name": "Green Room",
        "text": "[action] <b>Ermitteln.</b> Du bekommst für diese Ermittlung +3 [intellect]. Nachdem diese Fertigkeitsprobe beendet worden ist, lege jede Karte auf deiner Hand ab.",
        "traits": "Privat.",
        "back_name": "Personalzugang",
        "back_flavor": "Eine verzierte Holztür führt in einen der vorderen Bereiche des Theaters."
    },
    {
        "code": "03056",
        "flavor": "In der Garderobe der Schauspieler findest du diverse Kostüme und Accessoires, aber das zerschlissene gelbe Kleid auf der anderen Seite des Raumes zieht deine Aufmerksamkeit auf sich. Es sieht zu zerissen und derangiert aus, um getragen zu werden, aber dennoch wirkt es unglaublich anziehend.",
        "name": "Garderobe",
        "text": "[action] [action] [action]: Heile 3 Horror.",
        "traits": "Privat.",
        "back_name": "Zugang zum hinteren Teil des Theaters",
        "back_flavor": "Eine einfache Holztür führt zum hinteren Teil des Theaters, gut versteckt vor den neugierigen Augen der Gäste."
    },
    {
        "code": "03057",
        "flavor": "Als du den Raum betrittst, fällt dir als Erstes ein riesiges Symbol auf, das in die Tapete geritzt worden ist. Du kannst nicht sagen, ob es eine bewusste Verwüstung ist oder ob die Tapete sich von selbst in so merkwürdiger Form von der Wand gelöst hat.",
        "name": "Probenraum",
        "text": "<b>Erzwungen</b> - Nachdem dir beim Ermitteln im Probenraum die Probe um 2 oder mehr Punkte gelungen ist: Nimm 1 Horror.",
        "traits": "Privat.",
        "back_name": "Zugang zum hinteren Teil des Theaters",
        "back_flavor": "Eine einfache Holztür führt zum hinteren Teil des Theaters, gut versteckt vor den neugierigen Augen der Gäste."
    },
    {
        "code": "03058",
        "flavor": "Ganz sicher hat niemand in den letzten Monaten die Requisitenkammer unter der Bühne geputzt",
        "name": "Unterbühne",
        "text": "<b>Erzwungen</b> - Nachdem du die Unterbühne enthüllt hast: Durchsuche das Begegenungsdeck und den Ablagestapel nach einer Kopie von Rattenschwarm und bringe sie mit dir in einen Kampf verwickelt ins Spiel (2 Kopien stattdessen, falls 3 oder 4 Ermittler im Spiel sind). Mische das Begegnungsdeck, falls es durchsucht worden ist.",
        "traits": "Privat.",
        "back_name": "Zugang zum hinteren Teil des Theaters",
        "back_flavor": "Eine einfache Holztür führt zum hinteren Teil des Theaters, gut versteckt vor den neugierigen Augen der Gäste."
    },
    {
        "code": "03059",
        "flavor": "\"Wirklich, es ist an der Zeit. Wir alle haben unsere Verkleidung abgelegt, nur Ihr nicht.\" – Robert W. Chambers, \"Die Maske,\"\nDer König in Gelb",
        "name": "Der Mann mit der Bleichen Maske",
        "text": "<b>Erscheinen</b> - Am weitesten von allen Ermittlern entfernter Ort.\nZurückhaltend.\n[action]: <b>Ermitteln.</b> Dein Ort bekommt für diese Ermittlung +2 Schleier. Falls die Probe gelingt, besiege Der Mann mit der Bleichen Maske, statt Hinweise zu entdecken.",
        "traits": "Humanoid. Elite."
    },
    {
        "code": "03060",
        "name": "Königlicher Sendbote",
        "subname": "Bote von Aldebaran",
        "text": "<b>Beute</b> - Niedrigster [willpower]-Wert.\nGewaltig. Jäger. Zurückschlagen.\n<b>Erzwungen</b> - Am Ende der Gegnerphase: Jeder Ermittler am Ort des Königlichen Sendboten oder einem verbundenen Ort nimmt 1 Horror.",
        "traits": "Monster. Elite."
    },
    {
        "code": "03061",
        "name": "Der letzte König",
        "text": "<b>Einfach / Normal</b>\n[skull]: Enthülle einen weiteren Marker. Falls die Probe misslingt, platziere 1 Verderben auf einen <i>Verrückt</i>-Gegner im Spiel.\n[cultist]: -2. Falls die Probe misslingt, lege 1 deiner Hinweise auf deinen Ort.\n[tablet]: -4. Falls die Probe misslingt, nimm 1 Horror.\n[elder_thing]: -X. X ist der Schleierwert deines Ortes.",
        "back_text": "<b>Schwer / Experte</b>\n[skull]: Enthülle einen weiteren Marker. Falls die Probe misslingt, platziere 1 Verderben auf einen <i>Verrückt</i>-Gegner im Spiel mit der meisten verbliebenen Ausdauer.\n[cultist]: -3. Platziere 1 deiner Hinweise auf deinen Ort.\n[tablet]: -4. Nimm 1 Horror.\n[elder_thing]: -X. X ist der Schleierwert deines Ortes. Falls die Probe misslingt, nimm 1 Schaden."
    },
    {
        "code": "03062",
        "flavor": "Als du auf das Herrenhaus zugehst, bemerkst du, dass etwas nicht stimmt. Eine Blutspur führt über die Treppe zur vorderen Veranda und die Eingangstür ist eingeschlagen. Gedämpfte Töne dringen aus dem Haus. Die verzerrte und atonale Musik schmerzt in deinen Ohren. Hat es der Wahnsinn von <u>Der König in Gelb</u> bereits geschafft, hierhin vorzudringen?",
        "name": "Stilvoll zu spät",
        "back_name": "Der letzte Gast",
        "back_flavor": "\"Ah, wenn das nicht unser letzter Gast ist,\", sagt der Diener an der Tür. \"Miss Devine, ihre Anwesenheit hier ist lange herbeigesehnt worden.\" Die Frau trägt ein teuflisch aussehendes Kleid und ein dazu passendes Lächeln. Du könntest schwören, das Symbol auf ihrem Amulett schon einmal irgendwo gesehen zu haben. \"Nun, jetzt kann die Feier <u>richtig</u> losgehen\", erklärt sie und eilt davon, um sich unter die anderen Gäste zu mischen.",
        "back_text": "Finde die <i>Unbeteiligter</i>-Vorteilskarte mit den wenigsten Hinweisen darauf. Der beiseitegelegte Gegner Dianne Devine erscheint am Ort dieser Vorteilskarte.\nMische dan Begegnungsablagestapel in das Begegnungsdeck."
    },
    {
        "code": "03063",
        "flavor": "Dieser Ort scheint immer mehr dem Wahnsinn zu verfallen und sich vor deinen Augen zu verändern…",
        "name": "Die erschreckende Wahrheit",
        "text": "<b>Erzwungen</b> - Sobald von dieser Agenda vorgerückt werden würde, weil ihr Verderbensschwellenwert erreicht worden ist: Entferne stattdessen sämtliches Verderben aus dem Spiel, bestimme zufällig eine der Karten namens Krankmachende Wirklichkeit unter der Szenarioübersichtskarte und handle sie ab. Falls sich keine Karten unter der Szenarioübersichtskarte befinden, rücke stattdessen zu Agenda 2b vor.",
        "back_name": "Wenn du sie nicht schlagen kannst…",
        "back_flavor": "Es ist alles nur ein Produkt deiner Einbildung. So muss es sein. Wie könnte man das, was um dich herum passiert, sonst erklären? Du hattest einen Drink zu viel und dein Verstand spielt dir einen Streich. Jeder andere scheint sich hervorragend zu amüsieren - und sie wollen doch nur, dass du mitmachst.",
        "back_text": "<b>(→A3)</b>"
    },
    {
        "code": "03064",
        "flavor": "Das ist keine Feier, das ist ein Tollhaus. Aber die Gäste scheinen, aus welchem Grund auch immer, zu verwirrt zu sein, um das zu bemerken. Nur wenige von ihnen scheinen geistig gesund zu sein und viele von ihnen sind in deinen Augen wahre Schrecken. Vielleicht kannst du mit ihnen reden, um mehr über <u>Der König in Gelb</u> zu erfahren.",
        "name": "Auf der Suche nach der Wahrheit",
        "text": "<b>Erzwungen</b> - Sobald ein Ermittler ausscheidet <i>(weil er besiegt worden ist oder aufgibt)</i>: Platziere alle Hinweise dieses Ermittlers auf diese Szene, statt sie auf seinen Ort zu platzieren.\n<b>Ermittlungsziel</b> - Finde so viele Hinweise wie möglich und verlasse dann diesen fürchterlichen Ort!",
        "back_name": "…?",
        "back_text": "<b>Wahnsinn.</b> <i>Nomen.</i> Wahn.sinn.\nPsychische Störung, besonders schwere Form.\n- Extrem unvernünftiges Verhalten.\n- Ein Zustand rasender oder chaotischer Aktivität.\n- Warum siehst du dir diese Seite an?\n- Es gibt keinen Grund, um auf Szene 1b umzudrehen.\n- Drehe wieder auf Szene 1a um."
    },
    {
        "code": "03065",
        "flavor": "Constance lacht, während sich ihre Haut von ihrem Körper zu lösen beginnt. Blut sickert aus der aufreißenden Haut und hinterlässt eine leuchtend rote Spur auf dem Teppich unter ihr. Man könnte meinen, sie müsse sterben, weil ihre Rippen und Organe ungeschützt frei liegen, aber sie scheint es nicht einmal zu bemerken.",
        "name": "Krankmachende Wirklichkeit",
        "text": "Jeder Ermittler an Constance Dumaines Ort nimmt 1 Horror.\nBewege jeden Hinweis von Constance Dumaine auf ihren Ort\nDrehe diese Karte auf ihre Gegner-Seite um und tausche sie gegen die <i>Unbeteiligter</i>-Vorteilskarte von Constance Dumaine aus, wobei jene Version aus dem Spiel entfernt wird."
    },
    {
        "code": "03065b",
        "flavor": "\"Was ist los? Amüsieren Sie sich nicht?\"",
        "name": "Constance Dumaine",
        "subname": "Etwas zu kontaktfreudig",
        "text": "Jäger.\nSolange Constance Dumaine erschöpft ist, bekommt sie +3 Kampf.",
        "traits": "Monster. Verrückt. Elite."
    },
    {
        "code": "03066",
        "flavor": "Mr. Perry zieht noch einmal an seiner Zigarre, dann beginnen seine Augen rot zu leuchten. Als er den Rauch ausstößt, bekommt seine Haut Risse und wird zu Stein. Zigarrenrauch dringt aus den Spalten seiner Haut und es wird deutlich wärmer im Raum. Er umklammert die Armlehne seines Stuhls so fest, dass sie unter seinem fürchterlichen Griff zu Asche zerfällt.",
        "name": "Krankmachende Wirklichkeit",
        "text": "Jeder Ermittler an Jordan Perrys Ort nimmt 1 Horror.\nBewege jeden Hinweis von Jordan Perry auf seinen Ort\nDrehe diese Karte auf ihre Gegner-Seite um und tausche sie gegen die <i>Unbeteiligter</i>-Vorteilskarte von Jordan Perry aus, wobei jene Version aus dem Spiel entfernt wird."
    },
    {
        "code": "03066b",
        "flavor": "Zigarrenrauch wabert durch den Raum und bringt dich zum Husten und Röcheln.",
        "name": "Jordan Perry",
        "subname": "Eine beeindruckende Gestalt",
        "text": "Jäger.\n<b>Erzwungen</b> - Zu Beginn der Gegnerphase: Heile 1 Schaden von Jordan Perry.",
        "traits": "Monster. Verrückt. Elite."
    },
    {
        "code": "03067",
        "flavor": "Der neben ihr stehende Gast fragt Hakuro, ob sie ihr Kleid selbst entworfen habe, worauf sie nickt und sich für ihn in Pose wirft. Während sie versucht größer zu wirken, beginnt ihre Wirbelsäule länger zu werden und sich nach oben auszudehnen, wodurch ihr Oberkörper von ihrem Unterlörper getrennt wird. Statt vor Schmerz aufzuschreien, lächelt sie erfreut über die Aufmerksamkeit, die ihr zuteil wird.",
        "name": "Krankmachende Wirklichkeit",
        "text": "Jeder Ermittler an Ishimaru Harukos Ort nimmt 1 Horror.\nBewege jeden Hinweis von Ishimaru Haruko auf ihren Ort\nDrehe diese Karte auf ihre Gegner-Seite um und tausche sie gegen die <i>Unbeteiligter</i>-Vorteilskarte von Ishimaru Haruko aus, wobei jene Version aus dem Spiel entfernt wird."
    },
    {
        "code": "03067b",
        "flavor": "\"Steht mir das nicht einfach hervorragend?\"",
        "name": "Ishimaru Haruko",
        "subname": "Nur Haut und Knochen",
        "text": "Jäger.\n<b>Erzwungen</b> - Nachdem du Ishimaru Haruko durch einen Effekt, der kein Angriff ist, Schaden zugefügt hast: Ziehe die oberste Karte des Begegnungsdecks.",
        "traits": "Monster. Verrückt. Elite."
    },
    {
        "code": "03068",
        "flavor": "Sebastiens leidenschaftliche Diskussion mit einem anderen Gast wird auf einmal sehr hässlich. Seine Wut verändert nicht nur sein Auftreten, sondern auch seinen Körper. Dickes Fell bricht aus seiner Hand hervor und diverse knollenartige Auswüchse wuchern auf seinem Körper, aus denen Eiter und Blut austritt. Sein Anzug zerreißt, als sich sein Körper verzerrt, Knochen brechen und Muskeln anschwellen. Er ist nun viel mehr eine Bestie als ein Mensch.",
        "name": "Krankmachende Wirklichkeit",
        "text": "Jeder Ermittler an Sebastien Moreaus Ort nimmt 1 Horror.\nBewege jeden Hinweis von Sebastien Moreau auf seinen Ort\nDrehe diese Karte auf ihre Gegner-Seite um und tausche sie gegen die <i>Unbeteiligter</i>-Vorteilskarte von Sebastien Moreau aus, wobei jene Version aus dem Spiel entfernt wird."
    },
    {
        "code": "03068b",
        "flavor": "\"Möchten Sie Teil unserer nächsten Vorstellung werden?\"",
        "name": "Sebastien Moreau",
        "subname": "Wilde Hysterie",
        "text": "Jäger. Zurückschlagen.\nSebastien Moreaus Angriffe können nicht aufgehoben werden.",
        "traits": "Monster. Verrückt. Elite."
    },
    {
        "code": "03069",
        "flavor": "\"Zugabe! Zugabe!\", ruft die Menge, als Ashleigh ihr letztes Lied in dieser Nacht beendet. Sie entscheidet sich noch eine letzte Nummer zum Besten zu geben und nickt dem Pianisten zu. Das Lied, das nun folgt, ist fürchterlich. Ihre vorher so schöne Stimme ist zu einem heulenden Kreichen mit unnatürlichen Tönen geworden. Ihre Haut spannt sich schauderhaft über ihre Knochen und Insekten beginnen sich an Armen und Schultern aus ihrer Haut zu fressen und über ihren Körper zu krabbeln. Die Menge liebt diesen letzten Auftritt.",
        "name": "Krankmachende Wirklichkeit",
        "text": "Jeder Ermittler an Ashleigh Clarkes Ort nimmt 1 Horror.\nBewege jeden Hinweis von Ashleigh Clarke auf ihren Ort\nDrehe diese Karte auf ihre Gegner-Seite um und tausche sie gegen die <i>Unbeteiligter</i>-Vorteilskarte von Ashleigh Clarke aus, wobei jene Version aus dem Spiel entfernt wird."
    },
    {
        "code": "03069b",
        "flavor": "\"Lieder, welche die Hyaden singen,\nWo die Lumpen des Königs schwingen,\nErsterben ungehört im Finsteren Carcosa.\"",
        "name": "Ashleigh Clarke",
        "subname": "Lieder verklingen ungehört",
        "text": "Jäger.\nJeder Ermittler an Ashleigh Clarkes Ort zieht in der Unterhaltsphase keine Karten.",
        "traits": "Monster. Verrückt. Elite."
    },
    {
        "code": "03070",
        "name": "Eingangshalle",
        "text": "[action]: <b>Aufgeben.</b> Nachdem du wertvolle Informationen über das Theaterstück sammeln konntest, brichst du auf und planst deinen nächsten Zug. <i>(Falls jeder unbesiegte Ermittler aufgegeben hat, fahre im Kampagnenleitfaden mit dem Text unter \"Falls keine Auflösung erreicht wurde\" fort.)</i>",
        "back_flavor": "Die Eingangshalle ist verschwenderisch dekoriert, sie demonstriert den Reichtum der Besitzer, strahlt aber trotzdem eine einladende Stimmung aus. \"Darf ich Ihren Mantel nehmen?\", fragt der Diener an der Tür, als du eintrittst. Es dauert nur einen Moment, bis du erkennst, dass dort, wo die Hände des Dieners sein sollten, nur noch blutige Stümpfe sind."
    },
    {
        "code": "03071",
        "flavor": "Schmale gelbe Augen beobachten die Tänzer hungrig aus der Dunkelheit. Als du versuchst, die anderen Gäste zu warnen, lächeln sie nur höflich und machen Bemerkungen über Wildtierbeobachtungen in der Gegend von Arkham, dann tanzen sie weiter.",
        "name": "Ballsaal",
        "text": "[reaction] Nachdem du eine Verhandlung-Aktion im Ballsaal durchgeführt hast: Nimm 2 Ressourcen. (Nur ein Mal pro Phase für die gesamte Gruppe.)",
        "back_flavor": "Die atonale Musik wird lauter, als du dich dem Ballsaal näherst. Dort befinden sich viele Gäste, die tanzen, essen und sich amüsieren."
    },
    {
        "code": "03072",
        "flavor": "Wie viele Kamine gibt es in diesem Haus?",
        "name": "Wohnzimmer",
        "text": "[reaction] Nachdem du eine Verhandlung-Aktion im Wohnzimmer durchgeführt hast: Ziehe 1 Karte. (Nur ein Mal pro Phase für die gesamte Gruppe.)",
        "back_flavor": "Zigarettenrauch und die Stimmen der Gäste, die in Gespräche verwickelt sind, schlagen dir aus dem Wohnzimmer des Hauses entgegen. Du nimmst hinter der Tür Wärme wahr."
    },
    {
        "code": "03073",
        "flavor": "Irgendwie scheinen sich die Gäste in der Galerie immer noch für die ausgestellten Kunstwerke zu interessieren, auch wenn sämtliche Gemälde und Statuen zerstört worden sind.",
        "name": "Galerie",
        "text": "<b>Erzwungen</b> - Nachdem du deinen Zug in der Galerie beendet hast: Lege eine [willpower]-Probe (2) ab. Falls die Probe misslingt, platziere 1 deiner Hinweise auf die Galerie.",
        "back_flavor": "Die Geräusche von Gesprächen und verzerrter Musik werden leiser, als du dich einem einsamen Teil des Gebäudes näherst. Der lange Gang zur Tür der Galerie, ist mit zahlreichen teuren Gemälden geschmückt, auf einem von ihnen erkennst du Mrs. Dumaine."
    },
    {
        "code": "03074",
        "flavor": "Die Erleichterung, die du verspürst, als du das Haus verlassen hast, weicht einem Gefühl von Grauen. Dutzende gelbe Augen starrenn dich vom Dach des Hauses aus an und in den Wolken über dir schweben drohende Gestalten.",
        "name": "Innenhof",
        "text": "<b>Erzwungen</b> - Nachdem du den Innenhof betreten hast: Lege des oberste Karte des Begegnungsdecks ab. Falls diese Karte ein Gegner ist, ziehe sie.",
        "back_flavor": "Als du aus einem Fenster schaust, siehst du den Innenhof des Hauses. Du stellst fest, dass du dringend frische Luft brauchst."
    },
    {
        "code": "03075",
        "flavor": "Dir wird schlecht, als du siehst, wie sich die Gäste Bissen für Bissen über dieses widerliche Festmahl hermachen.",
        "name": "Speisesaal",
        "text": "[action]: Heile 1 Horror. Enthülle dann einen zufälligen Marker aus dem Chaosbeutel. Falls ein [skull] oder [auto_fail]-Symbol enthüllt wird, nimm 1 Horror und platziere 1 Verderben auf den Speisesaal.",
        "back_flavor": "Der stechende Geruch von vergammelndem Essen dringt unter der Tür des Speisesaals durch und du schaffst es nur mit Mühe deine letzte Mahlzeit bei dir zu behalten."
    },
    {
        "code": "03076a",
        "flavor": "\"Darf ich Ihnen ein Glas Champagner anbieten?\"",
        "name": "Constance Dumaine",
        "subname": "Kontaktfreudige Gastgeberin",
        "text": "[action]: <b>Verhandlung.</b> Lege eine [intellect]-Probe (3) ab, um Constance zu dem Stück zu befragen. Falls die Probe gelingt, übernimm die Kontrolle über 1 Hinweis auf Constance Dumaine.\n<b>Erzwungen</b> - Sobald der letzte Hinweis von Constance Dumaine entfernt worden ist: Drehe diese Karte um und handle ihren Text ab.",
        "traits": "Unbeteiligter."
    },
    {
        "code": "03076b",
        "flavor": "Es dauert nicht lange, bis die liebenswürdige Gastgeberin mit dir offen über das Stück spricht. \"Oh ja, mein Mann und ich haben Sebastien dabei geholfen, dieses Stück auf die Bühne zu bringen\", erklärt sie. \"Ich habe ja zunächst gezögert, aber der Regisseur - Mr. Nigel Engram - ist ein so talentierter Mann!\" Sie lacht. \"Er ist so exzentrisch! Wussten Sie, dass er uns vor den Proben etwas rezitieren ließ, eine Art … nun, ich denke, man könnte es als Eid bezeichnen. Eine Formalität, denke ich. Sie wissen schon, diese kreativen Menschen und ihre Rituale. Aber danach waren wir von soviel Tatkraft beseelt!\" Sie lächelt und ihre Augen blitzen vor Begeisterung. \"Von diesem Moment an hatte keiner von uns mehr Zweifel. <u>Der König in Gelb</u> würde die beste Aufführung werden, die Arkham je gesehen hat!\"",
        "name": "Engrams Eid",
        "text": "Merke dir, dass du \"Constance befragt hast.\"\nDrehe diese Karte auf ihre <i>Unbeteiligter</i>-Vorteilskartenseite um."
    },
    {
        "code": "03077",
        "flavor": "Zeit ist Geld und Mr. Perry hat alle Zeit der Welt.",
        "name": "Jordan Perry",
        "subname": "Würdevoller Geldgeber",
        "text": "[action] Falls du 10 oder mehr Ressourcen hast: <b>Verhandlung.</b> Lege eine [intellect]-Probe (2) ab, um dich mit Jordan zu verbrüdern. Falls die Probe gelingt, übernimm die Kontrolle über 1 Hinweis auf Jordan Perry.\n<b>Erzwungen</b> - Sobald der letzte Hinweis von Jordan Perry entfernt worden ist: Drehe diese Karte um und handle ihren Text ab.",
        "traits": "Unbeteiligter."
    },
    {
        "code": "03077b",
        "flavor": "Mr. Perry reagiert zunächst gleichgültig auf deine Fragen, aber er wird gesprächiger, als du deinem Interesse an seinen vielen Investitionen Ausdruck verleihst. Du erfährst, dass er einige Produktionen von <u>Der König in Gelb</u> finanziert hat - nicht nur die heutige. \"Der Regisseur Mr. Engram hat mich von dieser Investition überzeugt\", erklärt er. \"Ich habe ihn in Paris kennengelernt, in einem Café in Montparnasse. Wie heißt es noch gleich?\" Er grübelt eine Weile und versucht sich zu erinnern. \"Egal, er hat mich überzeugt, dass jede Investition Kapitalertrag bedeutet. Man mag mich für einen Narren halten, weil ich ihm Glauben schenkte, aber ich bereue meine Entscheidung nicht. Seither habe ich alle seine Produktionen finanziert.\" Er lächelt und schweigt gedankenversunken. \"L'agneau Perdu, so heißt es. Ja, genau. Was für ein Abend.\"",
        "name": "L'agneau Perdu",
        "text": "Merke dir, dass du \"Jordan befragt hast.\"\nDrehe diese Karte auf ihre <i>Unbeteiligter</i>-Vorteilskartenseite um."
    },
    {
        "code": "03078",
        "flavor": "\"Oh, dieses Kleid ist wirklich eine <b>kühne</b> Wahl.\"",
        "name": "Ishimaru Haruko",
        "subname": "Kostümbildnerin",
        "text": "[action] Falls du 6 oder mehr Karten auf deiner Hand hast: <b>Verhandlung.</b> Lege eine [willpower]-Probe (2) ab, um Haruko zu dem Stück zu befragen. Falls die Probe gelingt, übernimm die Kontrolle über 1 Hinweis auf Ishimaru Haruko.\n<b>Erzwungen</b> - Sobald der letzte Hinweis von Ishimaru Haruko entfernt worden ist: Drehe diese Karte um und handle ihren Text ab.",
        "traits": "Unbeteiligter."
    },
    {
        "code": "03078b",
        "flavor": "Durch ein Gespräch mit Miss Ishimaru erfährst du, dass sie alle Kostüme für die heutige Aufführung entworfen hat, bis auf eines. \"Dieser Charakter des Fremden ... seltsame Rolle, nicht wahr? Ich weiß nicht, warum Mr. Engram mir verboten hat sein Kostüm zu verändern, jede Kleinigkeit muss gleich bleiben. Und die Maske!\", spötelt sie. \"Wussten Sie, dass ich den Schauspieler - ich kenne nicht einmal seinen Namen - einmal dabei erwischt habe, wie er merkwürdige Zeichen auf die Rückseite der Kulisse für den zweiten Akt gezeichnet hat? Sie kennen diese Zeichen sicher, ich meine das mit den zwei Sonnen. Er starrte mich wütend an und ich muss zugeben, ich bin von der Bühne gesprungen und weggelaufen!\" Du fragst sie, wie dieses Zeichen aussieht, und sie greift nach einer Serviette und fängt zu zeichnen an. Ihre Skizze enthält deutlich mehr Einzelheiten, als du erwartet hattest: Ringe konzentrischer Halbkreise, seltsame Runen und in der Mitte zwei Wellenlinien. Du fragst sie nach der Bedeutung der Zeichen. Sie zuckt mit den Achseln. \"Ich habe nicht die geringste Ahnung.\"",
        "name": "Das Zeichen",
        "text": "Merke dir, dass du \"Haruko befragt hast.\"\nDrehe diese Karte auf ihre <i>Unbeteiligter</i>-Vorteilskartenseite um."
    },
    {
        "code": "03079",
        "flavor": "Er ist ein Visionär, aber du würdest nicht gern Teil seiner Visionen sein.",
        "name": "Sebastien Moreau",
        "subname": "Leidenschafticher Produzent",
        "text": "[action]: <b>Verhandlung.</b> Lege eine [willpower]-Probe (3) ab, um von Sebastien Informationen über das Theaterstück zu erhalten. Falls die Probe gelingt, übernimm die Kontrolle über 1 Hinweis auf Sebastien Moreau.\n<b>Erzwungen</b> - Sobald der letzte Hinweis von Sebastien Moreau entfernt worden ist: Drehe diese Karte um und handle ihren Text ab.",
        "traits": "Unbeteiligter."
    },
    {
        "code": "03079b",
        "flavor": "An der Art, wie er über das heute aufgeführte Theaterstück spricht, erkennst du sofort, dass Sebastien einen Hang zur Dramatik hat. \"Besser als letztes Jahr! In der Tat! Die beste Aufführung, die ich je gesehen habe!\" Du fragst ihn, ob dies die erste Aufführung von <u>Der König in Gelb</u> war, bei der er mitgearbeitet hat, worauf er heftig den Kopf schüttelt. \"Nein, natürlich nicht! Wir haben es schon viele Male aufgeführt. In Paris, Florenz, New York - es ist nicht einmal die erste Aufführung in Arkham!\" Überrascht fragst du nach. \"Nun, Sie müssen wissen, dass ich mit der ersten Vorstellung in Arkham nichts zu tun hatte. Das war schon vor einigen Jahrzehnten, damals war noch nicht mal das Ward-Theater gebaut. Mr. Engram wollte heute Abend unter anderem <u>Der König in Gelb</u> einem größeren Publikum bekannt machen!\"",
        "name": "Die erste Aufführung",
        "text": "Merke dir, dass du \"Sebastien befragt hast.\"\nDrehe diese Karte auf ihre <i>Unbeteiligter</i>-Vorteilskartenseite um."
    },
    {
        "code": "03080",
        "flavor": "Ihre Stimme ist wunderschön und voller Leidenschaft.\nWenn du nur den Text verstehen könntest…",
        "name": "Ashleigh Clarke",
        "subname": "Talented Entertainer",
        "text": "[action][action]: <b>Verhandlung.</b> Du hörst Ashleighs Darbietung zu. Übernimm die Kontrolle über 1 Hinweis auf Ashleigh Clarke.\n<b>Erzwungen</b> - Sobald der letzte Hinweis von Ashleigh Clarke entfernt worden ist: Drehe diese Karte um und handle ihren Text ab.",
        "traits": "Unbeteiligter."
    },
    {
        "code": "03080b",
        "flavor": "Ashleighs Lied ist wunderschön und eindringlich. Du bist wie gebannt von der Melodie. Du weißt nicht, wieso der Text dich so anspricht, aber aus irgendeinem Grund bekommst du ihn nicht aus dem Kopf:\n\"Über den Dächern jagt ein finstres Wolkenheer\nDer goldne Käfig zerbirst im Wellenmeer,\nDie Himmel öffnen den oberen Pfad zum\nVerlorenen Carcosa.\nTief unten salziges Wasser die Erde durchdringt,\nDie rote Sonne im Schlaf dunkle Schatten bringt\nDie Ozeane öffnen den unteren Pfadins\nFinstere Carcosa.\"",
        "name": "Drüber und drunter",
        "text": "Merke dir, dass du \"Ashleigh befragt hast.\"\nDrehe diese Karte auf ihre <i>Unbeteiligter</i>-Vorteilskartenseite um."
    },
    {
        "code": "03081",
        "name": "Dianne Devine",
        "subname": "Launenhaft und bösartig",
        "text": "Zurückhaltend.\nErmittler an Dianne Devines Ort können keine Hinweise entdecken und können nicht die Kontrolle über Hinweise übernehmen.\n<b>Erzwungen</b> - Zu Beginn der Gegenerphase: Finde die <i>Unbeteiligter</i>-Vorteilskarte mit den wenigsten Hinweisen darauf. Verschiebe Dianne Devine falls möglich an den Ort dieser Vorteilskarte.",
        "traits": "Humanoid. Kultist. Elite."
    },
    {
        "code": "03082",
        "flavor": "Du möchtest zwar keinen Verdacht erregen, aber das willst du auf keinen Fall essen.",
        "name": "Ein edles Dinner",
        "text": "Wagnis.\n<b>Enthüllung</b> - Du musst entweder 1 deiner Hinweise auf eine <i>Unbeteiligter</i>-Vorteilkarte im Spiel platzieren oder 1 Horror und 1 Schaden nehmen.",
        "traits": "Schrecken."
    },
    {
        "code": "03083",
        "name": "Ein schwieriges Publikum",
        "text": "<b>Enthüllung</b> - Bringe Ein schwieriges Publikum neben dem Agendadeck ins Spiel.\nJeder Ermittler muss für Verhandlungen 1 zusätzliche Aktion ausgeben.\n<b>Erzwungen</b> - Am Ende der Runde: Lege Ein schwieriges Publikum ab.",
        "traits": "Gefahr."
    },
    {
        "code": "03084a",
        "name": "Stimmen in deinem Kopf (Bestürzung)",
        "text": "Wagnis. Verborgen.\n<b>Enthüllung</b> - Füge Stimmen in deinem Kopf (Bestürzung) geheim deiner Hand zu.\nDu kannst keine Fertigkeitskarten zu Fertigkeitsproben beitragen.\n[action][action]: Lege Stimmen in deinem Kopf (Bestürzung) von deiner Hand ab.",
        "traits": "Schrecken."
    },
    {
        "code": "03084b",
        "name": "Stimmen in deinem Kopf (Schrecken)",
        "text": "Wagnis. Verborgen.\n<b>Enthüllung</b> - Füge Stimmen in deinem Kopf (Schrecken) geheim deiner Hand zu.\nDu kannst dich nicht mehr als ein Mal pro Zug bewegen.\n[action][action]: Lege Stimmen in deinem Kopf (Schrecken) von deiner Hand ab.",
        "traits": "Schrecken."
    },
    {
        "code": "03084c",
        "name": "Stimmen in deinem Kopf (Besorgnis)",
        "text": "Wagnis. Verborgen.\n<b>Enthüllung</b> - Füge Stimmen in deinem Kopf (Besorgnis) geheim deiner Hand zu.\nDu kannst keine [free]-Fähigkeiten auslösen.\n[action][action]: Lege Stimmen in deinem Kopf (Besorgnis) von deiner Hand ab.",
        "traits": "Schrecken."
    },
    {
        "code": "03084d",
        "name": "Stimmen in deinem Kopf (Zweifel)",
        "text": "Wagnis. Verborgen.\n<b>Enthüllung</b> - Füge Stimmen in deinem Kopf (Zweifel) geheim deiner Hand zu.\nDu kannst keine Ereignisse spielen.\n[action][action]: Lege Stimmen in deinem Kopf (Zweifel) von deiner Hand ab.",
        "traits": "Schrecken."
    },
    {
        "code": "03085",
        "flavor": "Sie erstarrte und ihre Kehle fühlte sich an wie zugeschnürt. Tränden stiegen ihr in die Augen. Ihr Sichtfeld wurde immer enger und alles verschwamm vor ihren Augen. Dann verstand sie schließlich.",
        "name": "In den Wahnsinn abgleiten",
        "text": "Surge.\n<b>Enthüllung</b> - Falls du mindestens 3 Horror hast, verlierst du 1 Aktion.",
        "traits": "Schrecken."
    },
    {
        "code": "03086",
        "name": "Flinkes Byakhee",
        "text": "<b>Beute</b> - Niedrigste verbliebene geistige Gesundheit.\nJäger. Zurückschlagen.\n<b>Erzwungen</b> - Sobald sich das Flinke Byakhee durch das Schlüsselwort Jäger bewegen würde: Bewege es stattdessen (Ort für Ort), bis es den Ort seiner Beute betritt. Falls es um mehr als ein Ort bewegt worden ist, greift es in dieser Phase nicht an.",
        "traits": "Monster. Byakhee."
    },
    {
        "code": "03087",
        "name": "Von den Byakhee gejagt",
        "text": "<b>Enthüllung</b> - Lege eine [agility]-Probe (6) ab. Falls die Probe misslingt, enthülle die obersten X Karten des Begegnungsdecks, wobei X die Anzahl der Punkte ist, um welche die Probe misslungen ist. Falls mindestens 1 <i>Byakhee</i>-Gegner durch diesen Effekt enthüllt wird, wähle und ziehe 1 davon. Falls mindestens 1 <i>Omen</i>-Verratskarte durch diesen Effekt enthüllt wird, nimm 1 Horror. Mische das Begegnungsdeck.",
        "traits": "Pakt."
    },
    {
        "code": "03088",
        "name": "Bestie von Aldebaran",
        "text": "Gewaltig.\nSolange Schaden und Horror durch den Angriff der Bestie von Aldebaran zugewiesen wird, musst du so viel Schaden und Horror wie möglich einer einzigen Karte zuweisen, bevor du einer anderen Karte Schaden und Horror zuweisen kannst.",
        "traits": "Monster. Elite."
    },
    {
        "code": "03089",
        "name": "Brut von Hali",
        "text": "<b>Beute</b> - Meister Horror.\nZurückschlagen.\n<b>Erzwungen</b> - Nachdem du Brut von Hali erfolgreich um 2 oder weniger entkommen bist: Nimm 1 Horror.",
        "traits": "Monster."
    },
    {
        "code": "03090",
        "flavor": "Er verfinsterte ganze Galaxien mit seiner dunklen Gestalt.",
        "name": "Aufgang der schwarzen Sterne",
        "text": "<b>Enthüllung</b> - Lege eine [intellect]-Probe (4) ab. Falls die Probe misslingt, musst du entweder 1 Verderben auf die aktuelle Agenda platzieren oder 1 Horror für jeden Punkt nehmen, um den die Probe misslungen ist. Durch diesen Effekt kann die aktuelle Agenda vorrücken.",
        "traits": "Omen."
    },
    {
        "code": "03091",
        "name": "Turmspitzen von Carcosa",
        "text": "<b>Enthüllung</b> - Hänge diese Karte an deinen Ort an. Dann platziere 2 Verderben auf diesen Ort.\nFalls sich kein Verderben auf dem Ort mit dieser Verstärkung befindet, lege Turmspitzen von Carcosa ab.\n[action]: <b>Ermitteln.</b> Falls die Probe gelingt, entferne, statt Hinweise zu entdecken, 1 Verderben von dem Ort mit dieser Verstärkung.",
        "traits": "Omen."
    },
    {
        "code": "03092",
        "name": "Nach seinem Willen verzerrt",
        "text": "<b>Enthüllung</b> - Falls sich kein Verderben im Spiel befindet, erhält Nach seinem Willen verzerrt Nachrüsten. Ansonsten lege eine [willpower]-Probe (X) ab, wobei X die Menge an Verderben im Spiel ist. Falls die Probe misslingt, lege 2 zufällige Karten von deiner Hand ab.",
        "traits": "Pakt."
    },
    {
        "code": "03093",
        "name": "Poltergeist",
        "text": "Kann keinen Schaden nehmen, außer durch <i>Zauber</i>-, <i>Relikt</i>- oder Begegnungskarten.\n[action] <b>Verhandlung.</b> Lege eine [intellect]-Probe (3) ab, um zu versuchen den Geist zu bannen. Falls die Probe gelingt, füge ihm 1 Schaden zu.",
        "traits": "Monster. Spuk."
    },
    {
        "code": "03094",
        "name": "Gepeinigter Geist",
        "text": "<b>Enthüllung</b> - Hänge diese Karte an deinen Ort an.\n<b>Erzwungen</b> - Nachdem du den Ort mit dieser Verstärkung verlassen hast: Nimm entweder 1 Horror oder verliere 1 Aktion.\n[action] Platziere 1 deiner Hinweise auf den Ort mit dieser Verstärkung: Lege Gepeinigter Geist ab.",
        "traits": "Fluch. Spuk."
    },
    {
        "code": "03095",
        "flavor": "\"Raus! Raus! Raus aus meinem Kopf!\"",
        "name": "Wahnsinniger",
        "text": "<b>Erzwungen</b> - Nachdem dich der Wahnsinnige in einen Kampf verwickelt hat: Nimm 1 Schaden und füge dem Wahnsinnigen 1 Schaden zu.",
        "traits": "Humanoid. Verrückt."
    },
    {
        "code": "03096",
        "flavor": "Ihre Augen wurden groß und sie griff nach dem Messer.",
        "name": "Junge Psychopathin",
        "text": "<b>Erzwungen</b> - Nachdem dich die Junge Psychopathin in einen Kampf verwickelt hat: Nimm entweder 1 Horror oder die Junge Psochopathin bekommt bis zum Ende der Ermittlungsphase +3 Kampf.",
        "traits": "Humanoid. Verrückt."
    },
    {
        "code": "03097",
        "name": "Tanz des Gelben Königs",
        "text": "<b>Enthüllung</b> - Falls sich keine <i>Verrückt</i>-Gegner im Spiel befinden, erhält Tanz des Gelben Königs Nachrüsten. Ansonsten Lege eine [willpower]-Probe (3) ba. Falls die Probe misslingt, wird der nächstgelegene <i>Verrückt</i>-Gegner spielbereit gemacht und (Ort für Ort) bewegt, bis er deinen Ort erreicht hat. Er verwickelt dich in einen Kampf und führt sofort einen Angriff durch",
        "traits": "Pakt."
    },
    {
        "code": "03098",
        "name": "Fanatiker",
        "text": "<b>Erscheinen</b> - Enthüllter Ort mit den meisten Hinweisen.\n<b>Erzwungen</b> - Nachdem der Fanatiker ins Spiel gekommen ist: Bewege 1 Hinweis vom Ort des Fanatikers auf den Fanatiiker.\n<b>Erzwungen</b> - Sobald du den Fanatiker besiegst: Übernimm die Kontrolle über alle seine Hinweise.",
        "traits": "Humanoid. Kultist."
    },
    {
        "code": "03099",
        "name": "Agent of the King",
        "text": "<b>Beute</b> - Die meisten Hinweise.\nJäger.\n<b>Erzwungen</b> - Nachdem dich Agent des Königs angegriffen hat: Bewege 1 deiner Hinweise auf den Agenten des Königs.\n<b>Erzwungen</b> - Sobad du den Agenten des Königs besiegst: Übernimm die Kontrolle über alle seine Hinweise.",
        "traits": "Humanoid. Kultist."
    },
    {
        "code": "03100",
        "name": "Der Erlass des Königs",
        "text": "<b>Enthüllung</b> - Bewege für jeden <i>Kultist</i>-Gegner im Spiel 1 Hinweis vom Ort dieses Gegners auf diesen Gegner. Bis zum Ende der Runde bekommt jeder <i>Kultist</i>-Gegner im Spiel +1 Kampf für jeden Hinweis und/oder jedes Verderben auf ihm. Falls durch diesen Effekt keine Hinweise bewegt werden, erhält Der Erlass des Königs Nachrüsten",
        "traits": "Pakt."
    },
    {
        "code": "03101",
        "name": "Schleim und Dreck",
        "text": "<b>Enthüllung</b> - Bringe Schleim und Dreck neben dem Agendadeck ins Spiel.\nJeder Ort bekommt +1 Schleier.\n<b>Erzwungen</b> - Am Ende der Runde: Lege Schleim und Dreck ab.",
        "traits": "Gefahr."
    },
    {
        "code": "03102",
        "flavor": "Plötzlich lässt du den Gegenstand zu Boden fallen und beobachtest, wie er vor deinen Augen korrodiert und zu Staub zerfällt.",
        "name": "Korrosion",
        "text": "<b>Enthüllung</b> - Lege <i>Gegenstand</i>-Vorteilskarten mit aufgedruckten Ressourcenkosten von insgesamt X aus dem Spiel und/oder von deiner Hand ab, wobei X der Schleierwert deines Ortes ist. Falls keine Karten durch diesen Effekt abgelegt werden, erhält Korrosion Nachrüsten.",
        "traits": "Gefahr."
    },
    {
        "code": "03103",
        "flavor": "Eine Masse aus huschenden Kakerlaken bedeckt den Boden vollständig und hinterlässt eine Spur aus klebrigem braunen Schleim.",
        "name": "Kakerlakenschwarm",
        "text": "X ist der Schleierwert vom Ort des Kakerlakenschwarms.",
        "traits": "Kreatur."
    },
    {
        "code": "03104",
        "name": "Vom Zeichen gebrandmarkt",
        "text": "Wagnis.\n<b>Enthüllung</b> - Lege eine [willpower]-Probe (2) ab. Falls die Probe misslingt, nimm 2 Horror. Falls sich Der Mann mit der Bleichen Maske im Spiel befindet, gilt durch diesen Effekt zugefügter Horror als direkter Horror und die Schwierigkeit dieser Probe ist um 2 erhöht.",
        "traits": "Pakt."
    },
    {
        "code": "03105",
        "name": "Die Bleiche Maske lockt",
        "text": "<b>Enthüllung</b> - Falls sich Der Mann mit der Bleichen Maske im Spiel befindet, greift er jeden Ermittler in Spielerreihenfolge an, unabhängig von seinem aktuellen Ort. Falls sich Der Mann mit der Bleichen Maske nicht im Spiel befindet, durchsuche das Deck seines Trägers und den Ablagestapel nach ihm, ziehe ihn und mische das Deck des Trägers <i>(handle diesen Effekt auch ab, falls sein Träger aktuell aus dem Spiel ausgeschieden ist, indem du alle Zonen außerhalb des Spiels durchsuchst)</i>.",
        "traits": "Omen. Pakt."
    }
=======
[
    {
        "code": "03043",
        "name": "Curtain Call",
        "text": "<b>Easy / Standard</b>\n[skull]: -1 (-3 instead if you have 3 or more horror on you).\n[cultist] [tablet] [elder_thing]: -4. If your location has at least 1 horror on it, take 1 horror <i>(from the token pool)</i>. If your location has no horror on it, place 1 horror on it instead.",
        "back_text": "<b>Hard / Expert</b>\n[skull]: -X, where X is the amount of horror on you. (If you have no horror on you, X is 1.)\n[cultist] [tablet] [elder_thing]: -5. If your location has at least 1 horror on it, take 1 horror <i>(from the token pool)</i>. If your location has no horror on it, place 1 horror on it instead."
    },
    {
        "code": "03044",
        "flavor": "The theatre is eerily silent. The old wooden floor creaks beneath your feet, and a light rain gently patters on the roof as you explore the auditorium. There are more rotting corpses among the seats, and the rest of the crowd has vanished…",
        "name": "The Third Act",
        "back_name": "The Emissary's Message",
        "back_flavor": "Abruptly, the malformed body of an unnatural nightmare slams onto the stage, its slithering tendrils reaching into the aisles. It opens its maw and lets out a shrill, piercing song. The melody is uncanny; the notes sear into your mind. Pain pounds in your forehead, and blood runs from your ears.",
        "back_text": "Search all set-aside cards and the victory display for the Royal Emissary enemy, and spawn it in the Theatre."
    },
    {
        "code": "03045",
        "flavor": "The creature’s song echoes relentlessly throughout the halls of the theatre. The melody repeats again and again, yet somehow, never the same note twice.",
        "name": "Encore",
        "text": "<b>Forced</b> - After Royal Emissary is added to the victory display: Remove all doom from play and reset the agenda deck to agenda 1a. Then, place 3 doom on that agenda.",
        "back_name": "\"Exit Now\"",
        "back_flavor": "The song grows louder and louder, until it drowns out all of your thoughts. You collapse to the floor and cover your ears, but try as you might, you cannot muffle the intensity of the creature's awful voice. The whole world threatens to close around you, until at last you hear a discordant phrase throughout the melody: \"EXIT NOW.\"",
        "back_text": "Each investigator takes 100 horror <i>(cannot be prevented)</i>."
    },
    {
        "code": "03046",
        "flavor": "You pinch yourself to see if you are dreaming, and sure enough, your skin stings and reddens. You take a few deep breaths and try to think rationally. Whatever is going on, you must explore the theatre to learn the truth of the matter.",
        "name": "Awakening",
        "back_name": "His Final Bow",
        "back_flavor": "A shadow creeps along the wall beside you, and your heart leaps into your throat. You turn, and a figure flits away just out of sight. Either your mind is playing tricks on you, or someone else is in the theatre.\nYou follow the direction of the shadow, rounding a nearby corner. At the far end of the hall, he stands awaiting you: a man in an elegant black suit, his face covered by a pale mask. Though his attire has changed, you instantly recognize him as the actor who played the role of the Stranger - one of the characters from <u>The King in Yellow</u>. He turns and disappears through an open doorway, as if taunting you to follow.",
        "back_text": "Choose one of the set-aside locations, at random. Put that location into play, and spawn the set-aside The Man in the Pallid Mask enemy at that location <i>(instead of his normal spawn location)</i>.\nAdvance to one of the 3 copies of act 2a, at random. Remove the other 2 copies of act 2a from the game without looking at them."
    },
    {
        "code": "03047a",
        "flavor": "The mysterious Stranger from <u>The King in Yellow</u> might know something about what happened during the intermission. You must find and confront him if you are to discover the truth.",
        "name": "The Stranger",
        "text": "<b>Objective</b> - When The Man in the Pallid Mask would be discarded from play, advance.",
        "back_name": "A City Aflame",
        "back_flavor": "As you face off with the Stranger, you get the sense that he is grinning beneath his pale, faceless mask. \"Where is everyone?\" you ask, but he does not respond. \"What is going on?\" He remains silent and steps back as you approach, until his back is against the corner of the room. You feel intense heat behind you, and you turn to see flames roaring throughout the auditorium. You turn back to the Stranger, but he is gone.",
        "back_text": "Instead of discarding The Man in the Pallid Mask, move him to the Lobby.\nAdd 2 [cultist] tokens to the chaos bag.\nPlace 1 horror on the Theatre. Until the end of the scenario, horror on locations represents spreading flames, and each location with horror gains: \"<b>Forced</b> - After you enter this location or end your turn at this location: Test [agility] (3). If you fail, take 1 damage. (Limit once per round.)\"\nKeep this card next to the act deck as a reminder, and advance to act 3a."
    },
    {
        "code": "03047b",
        "flavor": "The mysterious Stranger from <u>The King in Yellow</u> might know something about what happened during the intermission. You must find and confront him if you are to discover the truth.",
        "name": "The Stranger",
        "text": "<b>Objective</b> - When The Man in the Pallid Mask would be discarded from play, advance.",
        "back_name": "The Path is Mine",
        "back_flavor": "As you face off with the Stranger, you get the sense that he is grinning beneath his pale, faceless mask. \"Where is everyone?\" you ask, but he does not respond. \"What is going on?\" He remains silent and steps back as you approach, until his back is against the corner of the room. Inexplicably, he continues to back away, and his body melds into the wall behind him. Erupting from where he stood is a growing mass of viscous ooze.",
        "back_text": "Instead of discarding The Man in the Pallid Mask, move him to the Lobby.\nAdd 2 [tablet] tokens to the chaos bag.\nPlace 1 horror on the location The Man in the Pallid Mask was moved from. Until the end of the scenario, horror on locations represents the advancing ooze, and each location with horror gains: \"<b>Forced</b> - After you leave this location: Test [agility] (4). If you fail, take 1 horror and 1 damage.\"\nKeep this card next to the act deck as a reminder, and advance to act 3a."
    },
    {
        "code": "03047c",
        "flavor": "The mysterious Stranger from <u>The King in Yellow</u> might know something about what happened during the intermission. You must find and confront him if you are to discover the truth.",
        "name": "The Stranger",
        "text": "<b>Objective</b> - When The Man in the Pallid Mask would be discarded from play, advance.",
        "back_name": "The Shores of Hali",
        "back_flavor": "As you face off with the Stranger, you get the sense that he is grinning beneath his pale, faceless mask. \"Where is everyone?\" you ask, but he does not respond. \"What is going on?\" He remains silent and steps back as you approach, until his back is against the corner of the room. You spin in shock as the windows shatter, and a deluge of cold salt water floods the room. You turn back to the Stranger, but he is gone.",
        "back_text": "Instead of discarding The Man in the Pallid Mask, move him to the Lobby.\nAdd 2 [elder_thing] tokens to the chaos bag.\nPlace 1 horror on each [[Private]] location. Until the end of the scenario, horror on locations represents flooding water, and each location with horror gains: \"<b>Forced</b> - When you would leave this location: Test [agility] (2). If you fail, take 1 damage and cancel the effects of the move. (Limit once per round.)\"\nKeep this card next to the act deck as a reminder, and advance to act 3a."
    },
    {
        "code": "03048",
        "flavor": "The Stranger must know the way out. You have to follow him!",
        "name": "Curtain Call",
        "text": "While The Man in the Pallid Mask is not in play, the Lobby gains: \"[action]: <b>Resign.</b>\"\n<b>Forced</b> - At the end of the round: Place 1 horror on each location with no horror that is connected to a location with horror.\n<b>Objective</b> - If each undefeated investigator has resigned, advance.",
        "back_name": "Escaping the Theatre",
        "back_flavor": "The Stranger gives you a slight bow as he steps through the lobby's front entrance, opening a glass door that was not there a moment before. A sudden cacophony of noise erupts around you, and you fear that the building has only seconds before it is destroyed. You flee, crashing through the front doors and leaving the ruined theatre in your wake.",
        "back_text": "The investigators must decide (choose one):\n- We have to warn the police about what's going on! <b>(→R1)</b>\n- The police won't believe us. We have to solve this mystery on our own. <b>(→R2)</b>"
    },
    {
        "code": "03049",
        "flavor": "To say that the theatre is in disarray would be a profound understatement. The walls and seats, previously polished to a shine, are cracked and caked with dirt. The curtains are tattered, and the set is stained with old blood. You aren't sure what's worse: the smell of rot or the nagging feeling that you've been asleep for a very long time.",
        "name": "Theatre",
        "back_flavor": "Must have been one hell of an intermission."
    },
    {
        "code": "03050",
        "flavor": "The wide doors that led to the streets of Arkham are somehow gone, as if they were never there.",
        "name": "Lobby",
        "text": "<b>Forced</b> - When Lobby is revealed: Put 2 of the set-aside Lobby Doorway locations into play, at random.\n[action] [action]: Draw 3 cards.",
        "back_flavor": "Through the tall glass doors leading into the lobby, you can see that this room isn’t nearly as dilapidated as the auditorium. Signs promoting <u>The King in Yellow</u> taunt you from inside."
    },
    {
        "code": "03051",
        "flavor": "To your disappointment, the balcony sections are much like the ground floor below, although every now and then you think you spot a figure moving silently in the aisles.",
        "name": "Balcony",
        "text": "<b>Forced</b> - After you perform a move action during which you move from the Balcony to the Theatre: Take 2 damage.",
        "back_flavor": "A carpeted staircase leads up into the balcony. Somehow, a hot draft is blowing down through the steep passageway."
    },
    {
        "code": "03052",
        "name": "Backstage",
        "text": "<b>Forced</b> - When Backstage is revealed: Put 2 of the set-aside Backstage Doorway locations into play, at random.\nWhile you are at Backstage, each hidden treachery in your hand counts as 3 cards instead of 1 for the purposes of counting your hand size.",
        "back_flavor": "The set is different from what you remember of the play’s first act, decorated with a backdrop of an unsettling sunset."
    },
    {
        "code": "03053",
        "flavor": "At the top of a narrow, claustrophobic staircase, you find the lighting crew's closet-like booth, stationed above the balcony. Expensive lighting equipment and several heavy spotlights dominate the cramped room.",
        "name": "Lighting Box",
        "text": "While you are in the Lighting Box, increase the resource cost of each card in your hand by 2.",
        "traits": "Private.",
        "back_name": "Lobby Doorway",
        "back_flavor": "An ornate wooden door leads into one of the front areas of the theatre."
    },
    {
        "code": "03054",
        "flavor": "Raindrops pelt your clothing as you step into the box office. It takes you a moment before you remember you purchased your ticket indoors, and you realize it is somehow raining through the roof of the hall.",
        "name": "Box Office",
        "text": "[action]: Gain 5 resources. Remember that you \"stole from the box office.\" (Group limit once per game.)",
        "traits": "Private.",
        "back_name": "Lobby Doorway",
        "back_flavor": "An ornate wooden door leads into one of the front areas of the theatre."
    },
    {
        "code": "03055",
        "flavor": "This green room is supposed to be a relaxing lounge for tense performers, but you imagine anyone trying to find a moment's rest in this cluttered pigsty would come up shortchanged.",
        "name": "Green Room",
        "text": "[action] <b>Investigate.</b> You get +3 [intellect] for this investigation. After this skill test ends, discard each card in your hand.",
        "traits": "Private.",
        "back_name": "Lobby Doorway",
        "back_flavor": "An ornate wooden door leads into one of the front areas of the theatre."
    },
    {
        "code": "03056",
        "flavor": "The cast's dressing room is filled with all manner of costumes and accessories, but it's the tattered yellow robe at the far end of the room that catches your attention. It looks too torn and disheveled to be worn, yet it is enticing all the same.",
        "name": "Dressing Room",
        "text": "[action] [action] [action]: Heal 3 horror.",
        "traits": "Private.",
        "back_name": "Backstage Doorway",
        "back_flavor": "A simple wooden door leads into the back of the theatre, far from the prying eyes of patrons."
    },
    {
        "code": "03057",
        "flavor": "As you enter this room, silently confronting you is a giant symbol torn into the wallpaper. You cannot tell whether the wall was deliberately vandalized or the material peeled away in the strange pattern on its own.",
        "name": "Rehearsal Room",
        "text": "<b>Forced</b> - After you succeed by 2 or more while investigating the Rehearsal Room: Take 1 horror.",
        "traits": "Private.",
        "back_name": "Backstage Doorway",
        "back_flavor": "A simple wooden door leads into the back of the theatre, far from the prying eyes of patrons."
    },
    {
        "code": "03058",
        "flavor": "Clearly, nobody has cleaned out the prop area beneath the stage in months",
        "name": "Trap Room",
        "text": "<b>Forced</b> - After you reveal the Trap Room: Search the encounter deck and discard pile for 1 copy of Swarm of Rats and put it into play engaged with you (2 copies instead if there are 3 or 4 investigators in the game). Shuffle the encounter deck if it is searched.",
        "traits": "Private.",
        "back_name": "Backstage Doorway",
        "back_flavor": "A simple wooden door leads into the back of the theatre, far from the prying eyes of patrons."
    },
    {
        "code": "03059",
        "flavor": "\"Indeed it’s time. We have all laid aside disguise but you.\" – Robert W. Chambers, \"The Mask,\"\nThe King in Yellow",
        "name": "The Man in the Pallid Mask",
        "text": "<b>Spawn</b> - Location farthest from all investigators.\nAloof.\n[action]: <b>Investigate.</b> Your location gets +2 shroud for this investigation. If you succeed, instead of discovering clues, defeat The Man in the Pallid Mask.",
        "traits": "Humanoid. Elite."
    },
    {
        "code": "03060",
        "name": "Royal Emissary",
        "subname": "Messenger from Aldebaran",
        "text": "<b>Prey</b> - Lowest [willpower].\nMassive. Hunter. Retaliate.\n<b>Forced</b> - At the end of the enemy phase: Each investigator at Royal Emissary's location or a connecting location takes 1 horror.",
        "traits": "Monster. Elite."
    },
    {
        "code": "03061",
        "name": "The Last King",
        "text": "<b>Easy / Standard</b>\n[skull]: Reveal another token. If you fail, place 1 doom on a [[Lunatic]] enemy in play.\n[cultist]: -2. If you fail, place 1 of your clues on your location.\n[tablet]: -4. If you fail, take 1 horror.\n[elder_thing]: -X. X is the shroud value of your location.",
        "back_text": "<b>Hard / Expert</b>\n[skull]: Reveal another token. If you fail, place 1 doom on the [[Lunatic]] enemy in play with the most remaining health.\n[cultist]: -3. Place 1 of your clues on your location.\n[tablet]: -4. Take 1 horror.\n[elder_thing]: -X. X is the shroud value of your location. If you fail, take 1 damage."
    },
    {
        "code": "03062",
        "flavor": "As you pull up to the manor, you notice that something is wrong. A trail of blood leads up the porch steps, and the front door is smashed. Muted music comes from within the house, its warped and discordant notes painful to your ears. Has the madness of <u>The King in Yellow</u> already made its way here?",
        "name": "Fashionably Late",
        "back_name": "The Final Guest",
        "back_flavor": "\"Ah, if it isn't our final guest,\" the doorman announces. \"Miss Devine, your presence here has been long awaited.\" The woman wears a devilish dress and similar grin. You swear you've seen the symbol on her amulet before. \"Well, now the <u>real</u> party can begin,\" she declares, then heads off to mingle with the other party-goers.",
        "back_text": "Find the [[Bystander]] asset with the fewest clues on it. Spawn the set-aside Dianne Devine enemy at that asset's location.\nShuffle the encounter discard pile into the encounter deck."
    },
    {
        "code": "03063",
        "flavor": "More and more, this place continues to fall into madness, transforming before your very eyes…",
        "name": "The Terrifying Truth",
        "text": "<b>Forced</b> - When this agenda would advance by reaching its doom threshold: Instead, remove all doom in play and randomly resolve one of the Sickening Reality cards underneath the scenario reference card. If there are no cards underneath the scenario reference card, advance to agenda 2b instead.",
        "back_name": "If You Can't Beat Them…",
        "back_flavor": "It's all in your head. It must be. How else could you explain what is going on around you? You've had one too many drinks, and your mind is playing tricks on you. Everybody is having so much fun - all they want is for you to join them.",
        "back_text": "<b>(→R3)</b>"
    },
    {
        "code": "03064",
        "flavor": "This isn’t a party: it’s a mad house. But for some reason, the guests are too deluded to notice. Very few of them are sane, and many are themselves horrors to your eye. Perhaps you can talk to them to learn more about <u>The King in Yellow</u>.",
        "name": "Discovering the Truth",
        "text": "<b>Forced</b> - When an investigator is eliminated <i>(by defeat or resignation)</i>: Place each of that investigator's clues on this act, instead of placing them at his or her location.\n<b>Objective</b> - Find as many clues as you can, then get out of this awful place!",
        "back_name": "…?",
        "back_text": "<b>Madness.</b> <i>noun.</i> mad.ness.\nThe state of being mentally ill, especially severely.\n- Extremely foolish behavior.\n- A state of frenzied or chaotic activity.\n- Why are you looking at this side?\n- There is no reason to flip to Act 1b.\n- Flip back to Act 1a."
    },
    {
        "code": "03065",
        "flavor": "Constance laughs as the skin begins to slough off her body. Blood trickles from her shedding skin, leaving a trail of crimson on the carpet where she walks. One might expect her to cease functioning with her ribs and organs exposed, but she barely seems to notice.",
        "name": "Sickening Reality",
        "text": "Each investigator at Constance Dumaine's location takes 1 horror.\nMove each clue from Constance Dumaine to her location.\nFlip this card to its enemy side, and switch it with the [[Bystander]] asset version of Constance Dumaine, removing that version from the game."
    },
    {
        "code": "03065b",
        "flavor": "\"What's wrong? Aren't you enjoying yourself?\"",
        "name": "Constance Dumaine",
        "subname": "A Little Too Sociable",
        "text": "Hunter.\nWhile Constance Dumaine is exhausted, she gets +3 fight.",
        "traits": "Monster. Lunatic. Elite."
    },
    {
        "code": "03066",
        "flavor": "Mr. Perry takes another puff from his cigar, and his eyes burn a deep red hue. As he exhales, his skin begins to crack and hardens into stone. Cigar smoke exudes from the fissures in his skin, and the temperature in the room rises dramatically. He clenches his hand around the chair’s armrest, which crumbles to ash in his awful grasp.",
        "name": "Sickening Reality",
        "text": "Each investigator at Jordan Perry's location takes 1 horror.\nMove each clue from Jordan Perry to his location.\nFlip this card to its enemy side, and switch it with the [[Bystander]] asset version of Jordan Perry, removing that version from the game."
    },
    {
        "code": "03066b",
        "flavor": "Cigar smoke permeates the room, causing you to cough and wheeze.",
        "name": "Jordan Perry",
        "subname": "An Imposing Presence",
        "text": "Hunter.\n<b>Forced</b> - At the beginning of the enemy phase: Heal 1 damage from Jordan Perry.",
        "traits": "Monster. Lunatic. Elite."
    },
    {
        "code": "03067",
        "flavor": "A nearby guest asks Haruko if she designed the dress she is wearing, and she nods and poses for him. As if part of her effort to appear taller, her spine grows and extends upward, separating her torso from the bottom half of her body. Instead of crying out in pain, she smiles at the attention she receives.",
        "name": "Sickening Reality",
        "text": "Each investigator at Ishimaru Haruko's location takes 1 horror.\nMove each clue from Ishimaru Haruko to her location.\nFlip this card to its enemy side, and switch it with the [[Bystander]] asset version of Ishimaru Haruko, removing that version from the game."
    },
    {
        "code": "03067b",
        "flavor": "\"Doesn't this dress look gorgeous on me?\"",
        "name": "Ishimaru Haruko",
        "subname": "Just Skin and Bones",
        "text": "Hunter.\n<b>Forced</b> - After you deal damage to Ishimaru Haruko by an effect other than an attack: Draw the top card of the encounter deck.",
        "traits": "Monster. Lunatic. Elite."
    },
    {
        "code": "03068",
        "flavor": "Sebastien’s passionate debate with another guest turns ugly. His temper transforms not just his demeanor but his body as well. Thick fur sprouts from his skin, along with several bulbous growths that leak pus and blood. His suit tears as his body distorts, bones snapping and muscles bulging. He is as much beast as he is man.",
        "name": "Sickening Reality",
        "text": "Each investigator at Sebastien Moreau's location takes 1 horror.\nMove each clue from Sebastien Moreau to his location.\nFlip this card to its enemy side, and switch it with the [[Bystander]] asset version of Sebastien Moreau, removing that version from the game."
    },
    {
        "code": "03068b",
        "flavor": "\"Want to be in our next performance?\"",
        "name": "Sebastien Moreau",
        "subname": "Savage Hysteria",
        "text": "Hunter. Retaliate.\nSebastien Moreau's attacks cannot be canceled.",
        "traits": "Monster. Lunatic. Elite."
    },
    {
        "code": "03069",
        "flavor": "\"Encore! Encore!\" the crowd shouts as Ashleigh finishes her final song of the night. Deciding to stay for one last number, she nods to the pianist. The song that follows is excruciating. Her once-beautiful voice is now a wailing screech with unnatural pitch. Her skin has tightened hideously around her bones, and insects begin to eat their way out of her arms and shoulders, crawling over her body. The crowd is loving this final performance.",
        "name": "Sickening Reality",
        "text": "Each investigator at Ashleigh Clarke's location takes 1 horror.\nMove each clue from Ashleigh Clarke to her location.\nFlip this card to its enemy side, and switch it with the [[Bystander]] asset version of Ashleigh Clarke, removing that version from the game"
    },
    {
        "code": "03069b",
        "flavor": "\"Songs that the Hyades shall sing,\nWhere flap the tatters of the King,\nMust died unheard in Dim Carcosa.\"",
        "name": "Ashleigh Clarke",
        "subname": "Songs Die Unheard",
        "text": "Hunter.\nEach investigator at Ashleigh Clarke's location does not draw cards during the upkeep phase.",
        "traits": "Monster. Lunatic. Elite."
    },
    {
        "code": "03070",
        "name": "Foyer",
        "text": "[action]: <b>Resign.</b> Having found valuable information about the production, you depart and plan your next move. <i>(If each undefeated investigator has resigned, proceed to \"if no resolution was reached\" in the Campaign Guide.)</i>",
        "back_flavor": "The entrance hall is lavishly decorated, displaying the wealth of the manor’s owners while still creating a welcoming atmosphere. \"Shall I take your coat?\" the doorman asks as you enter. It takes a moment before you realize the doorman has only bloody stumps where he should have hands."
    },
    {
        "code": "03071",
        "flavor": "Narrow yellow eyes watch the dancers hungrily from the darkness outside. When you try to warn the other guests, they smile politely, comment about wild animal sightings around Arkham, and go back to dancing.",
        "name": "Ballroom",
        "text": "[reaction] After you perform a parley action in the Ballroom: Gain 2 resources. (Group limit once per phase.)",
        "back_flavor": "The distorted music grows louder as you approach the ballroom. Inside, many of the guests are dancing, eating, and enjoying themselves."
    },
    {
        "code": "03072",
        "flavor": "How many fireplaces does this place have?",
        "name": "Living Room",
        "text": "[reaction] After you perform a parley action in the Living Room: Draw 1 card. (Group limit once per phase.)",
        "back_flavor": "Cigarette smoke and the sounds of idle chatter drift out of the manor’s living room. You feel warmth behind the door."
    },
    {
        "code": "03073",
        "flavor": "Somehow, the guests in the gallery are still interested in the art on display, even though someone has vandalized all of the paintings and statues.",
        "name": "Gallery",
        "text": "<b>Forced</b> - After you end your turn at the Gallery: Test [willpower] (2). If you fail, place 1 of your clues on the Gallery.",
        "back_flavor": "The sounds of conversation and warped music become muffled as you approach a lonely section of the manor. Leading to the door of the gallery is a long hall adorned with many expensive paintings, including one of Mrs. Dumaine herself."
    },
    {
        "code": "03074",
        "flavor": "What was first a wave of relief upon exiting the manor turns to dread. Dozens of yellow eyes stare at you from the building's rooftops, and shapes loom in the clouds above.",
        "name": "Courtyard",
        "text": "<b>Forced</b> - After you enter the Courtyard: Discard the top card of the encounter deck. If that card is an enemy, draw it.",
        "back_flavor": "Looking out one of the windows, you spy the courtyard in the center of the manor. You find yourself longing for fresh air."
    },
    {
        "code": "03075",
        "flavor": "The sight of the guests scarfing down the awful feast, mouthful after mouthful, makes your stomach turn.",
        "name": "Dining Room",
        "text": "[action]: Heal 1 horror. Then, reveal a random token from the chaos bag. If a [skull] or [auto_fail] symbol is revealed, take 1 horror and place 1 doom on the Dining Room.",
        "back_flavor": "The rancid smell of rotten food wafts under the dining room door, and you barely avoid losing your lunch."
    },
    {
        "code": "03076a",
        "flavor": "\"Can I offer you a glass of champagne?\"",
        "name": "Constance Dumaine",
        "subname": "Sociable Hostess",
        "text": "[action]: <b>Parley.</b> Test [intellect] (3) to ask Constance about the play. If you succeed, take control of 1 of the clues on Constance Dumaine.\n<b>Forced</b> - When the last clue is removed from Constance Dumaine: Flip this card over and resolve its text.",
        "traits": "Bystander."
    },
    {
        "code": "03076b",
        "flavor": "It doesn't take long for the amiable hostess to open up to you about the play. \"Oh yes, my husband and I helped Sebastien produce the whole thing,\" she explains. \"I was a little hesitant at first, but that director - Mr. Nigel Engram - my, what a talented man!\" She laughs. \"He's so very eccentric! Did you know, before rehearsals even began, he had us recite some kind of… Why, I suppose it was an oath of sorts. A formality, I guess. You know creative types and their silly rituatls. But afterward, we were filled with so much spirit!\" She smiles, zeal in her eyes. \"From that moment on, we had no hesitations. <u>The King in Yellow</u> would be the most successful performance in Arkham history!\"",
        "name": "Engram's Oath",
        "text": "Remember that you \"interviewed Constance.\"\nFlip this card back over to its [[Bystander]] asset side."
    },
    {
        "code": "03077",
        "flavor": "Time is money, and Mr. Perry has all the time in the world.",
        "name": "Jordan Perry",
        "subname": "Dignified Financier",
        "text": "[action] If you have 10 or more resources: <b>Parley.</b> Test [intellect] (2) to fraternize with Jordan. If you succeed, take control of 1 of the clues on Jordan Perry.\n<b>Forced</b> - When the last clue is removed from Jordan Perry: Flip this card over and resolve its text.",
        "traits": "Bystander."
    },
    {
        "code": "03077b",
        "flavor": "Mr. Perry is indifferent to your questions at first, but he grows more talkative as you express interest in his many investments. You learn that he has financed several productions of <u>The King in Yellow</u> in the past - not just tonight's performance. \"It was the director, Mr. Engram, who convinced me to invest,\" he explains. \"The first time I met him was in Paris, at a café in Montparnasse. What was the name?\" He ruminates for some time, trying to remember. \"Anyway, he convinced me that not every investment is about capital gain. One might consider me a fool to believe him, but I don't regret my decision. I've been financing his productions ever since.\" He smiles and pauses for some time, lost in memory. \"L'agneau Perdu, that was the place. Yes, yes. What a night.\"",
        "name": "L'agneau Perdu",
        "text": "Remember that you \"interviewed Jordan.\"\nFlip this card back over to its [[Bystander]] asset side."
    },
    {
        "code": "03078",
        "flavor": "\"My, what a <b>bold</b> choice of dress.\"",
        "name": "Ishimaru Haruko",
        "subname": "Costume Designer",
        "text": "[action] If you have 6 or more cards in your hand: <b>Parley.</b> Test [willpower] (2) to question Haruko about the play. If you succeed, take control of 1 of the clues on Ishimaru Haruko.\n<b>Forced</b> - When the last clue is removed from Ishimaru Haruko: Flip this card over and resolve its text.",
        "traits": "Bystander."
    },
    {
        "code": "03078b",
        "flavor": "In speaking with Miss Ishimaru, you discover that she designed all of the costumes worn in tonight's performance, save for one. \"That 'Stranger' character… Peculiar role, is it not? For whatever reason, Mr. Engram would not allow me to change his outfit, not one bit. And that mask!\" She scoffs. \"Did you know, one time I found that actor - I don't even know his name! - I found him drawing a strange pattern behind the backdrop for the second act. You know the one, with the two suns. He gave me a terrible stare, and I daresay I jumped right off the stage and ran!\" You ask what the pattern looked like, and she finds a nearby napkin and begins to draw. Her re-creation is much more detailed than you expected: rings of concentric semicircles lined with strange runes, and at the center is a pair of wavy lines. You ask her what it means, and she shrugs. \"Haven't the slightest clue.\"",
        "name": "The Pattern",
        "text": "Remember that you \"interviewed Haruko.\"\nFlip this card back over to its [[Bystander]] asset side."
    },
    {
        "code": "03079",
        "flavor": "He’s a visionary, but you wouldn’t want to be in his visions.",
        "name": "Sebastien Moreau",
        "subname": "Impassioned Producer",
        "text": "[action]: <b>Parley.</b> Test [willpower] (3) to get information about the production from Sebastien. If you succeed, take control of 1 of the clues on Sebastien Moreau.\n<b>Forced</b> - When the last clue is removed from Sebastien Moreau: Flip this card over and resolve its text.",
        "traits": "Bystander."
    },
    {
        "code": "03079b",
        "flavor": "You can tell Sebastien is a dramatic man from the way he speaks about tonight's production. \"Better than last year! Indeed! The best I've ever seen!\" You ask him whether this was the first performance of <u>The King in Yellow</u> he'd helped produce, and he shakes his head in vigorous disagreement. \"No, no, of course not! We've done many many shows before. Paris, Florence, New York - why, this isn't even the first time the play has been performed in Arkham!\" Surprised, you question him further. \"Well, alright, if you must know, I had nothing to do with the previous show in Arkham. It was several decades ago, before Ward Theatre was even built. In fact, part of Mr. Engram's goal tonight was to bring the story of <u>The King in Yellow</u> to a wider audience!\"",
        "name": "The First Show",
        "text": "Remember that you \"interviewed Sebastien.\"\nFlip this card back over to its [[Bystander]] asset side."
    },
    {
        "code": "03080",
        "flavor": "Her voice is beautiful and full of passion.\nIf only you knew what the lyrics meant…",
        "name": "Ashleigh Clarke",
        "subname": "Talented Entertainer",
        "text": "[action][action]: <b>Parley.</b> You listen to Ashleigh perform. Take control of 1 of the clues on Ashleigh Clarke.\n<b>Forced</b> - When the last clue is removed from Ashleigh Clarke: Flip this card over and resolve its text.",
        "traits": "Bystander."
    },
    {
        "code": "03080b",
        "flavor": "Ashleigh's song is beautiful and haunting, and you find yourself mesmerized by its melody. You don't know why the lyrics call to you, but for some reason, you cannot get them out of your head.\n\"Above the city the storm clouds rage,\nAnd waves crash through the gilded cage,\nThe skies open the Path above to\nLost Carcosa.\nBelow the earth the salt water seeps,\nThe shadows fall as the red sun sleeps\nThe ocean opens the Path below to\nDim Carcosa.\"",
        "name": "Above and Below",
        "text": "Remember that you \"interviewed Ashleigh.\"\nFlip this card back over to its [[Bystander]] asset side."
    },
    {
        "code": "03081",
        "name": "Dianne Devine",
        "subname": "Mercurial and Mischevious",
        "text": "Aloof.\nEach investigator at Dianne Devine's location cannot discover or take control of clues.\n<b>Forced</b> - At the beginning of the enemy phase: Find the [[Bystander]] asset with the fewest clues on it. Move Dianne Devine to that asset's location, if able.",
        "traits": "Humanoid. Cultist. Elite."
    },
    {
        "code": "03082",
        "flavor": "You don’t want to arouse suspicion, but you really don’t want to eat that.",
        "name": "Fine Dining",
        "text": "Peril.\n<b>Revelation</b> - You must either place 1 of your clues on a [[Bystander]] asset in play or take 1 horror and 1 damage.",
        "traits": "Terror."
    },
    {
        "code": "03083",
        "name": "Tough Crowd",
        "text": "<b>Revelation</b> - Put Tough Crowd into play next to the agenda deck.\nEach investigator must spend 1 additional action to parley.\n<b>Forced</b> - At the end of the round: Discard Tough Crowd.",
        "traits": "Hazard."
    },
    {
        "code": "03084a",
        "name": "Whispers in Your Head (Dismay)",
        "text": "Peril. Hidden.\n<b>Revelation</b> - Secretly add Whispers in Your Head (Dismay) to your hand.\nYou cannot commit skill cards to skill tests.\n[action][action]: Discard Whispers in Your Head (Dismay) from your hand.",
        "traits": "Terror."
    },
    {
        "code": "03084b",
        "name": "Whispers in Your Head (Dread)",
        "text": "Peril. Hidden.\n<b>Revelation</b> - Secretly add Whispers in Your Head (Dread) to your hand.\nYou cannot move more than once each turn.\n[action][action]: Discard Whispers in Your Head (Dread) from your hand.",
        "traits": "Terror."
    },
    {
        "code": "03084c",
        "name": "Whispers in Your Head (Anxiety)",
        "text": "Peril. Hidden.\n<b>Revelation</b> - Secretly add Whispers in Your Head (Anxiety) to your hand.\nYou cannot trigger [free] abilities.\n[action][action]: Discard Whispers in Your Head (Anxiety) from your hand.",
        "traits": "Terror."
    },
    {
        "code": "03084d",
        "name": "Whispers in Your Head (Doubt)",
        "text": "Peril. Hidden.\n<b>Revelation</b> - Secretly add Whispers in Your Head (Doubt) to your hand.\nYou cannot play events.\n[action][action]: Discard Whispers in Your Head (Doubt) from your hand.",
        "traits": "Terror."
    },
    {
        "code": "03085",
        "flavor": "She froze, and her throat clenched. Her eyes began to water. Her vision spiraled and blurred. Then, at long last, she finally understood.",
        "name": "Descent into Madness",
        "text": "Surge.\n<b>Revelation</b> - If you have at least 3 horror on you, lose 1 action.",
        "traits": "Terror."
    },
    {
        "code": "03086",
        "name": "Swift Byakhee",
        "text": "<b>Prey</b> - Lowest remaining sanity.\nHunter. Retaliate.\n<b>Forced</b> - When Swift Byakhee would move via the hunter keyword: Instead, move it (one location at a time) until it enters its prey's location. If it moved more than one location by this effect, it does not attack this phase.",
        "traits": "Monster. Byakhee."
    },
    {
        "code": "03087",
        "name": "Hunted by Byakhee",
        "text": "<b>Revelation</b> - Test [agility] (6). If you fail, reveal the top X cards of the encounter deck, where X is the amount you failed by. If at least 1 [[Byakhee]] enemy is revealed by this effect, choose and draw 1 of them. If at least 1 [[Omen]] treachery is revealed by this effect, take 1 horror. Shuffle the encounter deck.",
        "traits": "Pact."
    },
    {
        "code": "03088",
        "name": "Beast of Aldebaran",
        "text": "Massive.\nWhile assigning damage and horror from Beast of Aldebaran's attack, you must assign as much damage and horror as possible to a single card before assigning it to another card.",
        "traits": "Monster. Elite."
    },
    {
        "code": "03089",
        "name": "Spawn of Hali",
        "text": "<b>Prey</b> - Most horror.\nRetaliate.\n<b>Forced</b> - After you successfully evade Spawn of Hali by 2 or less: Take 1 horror.",
        "traits": "Monster."
    },
    {
        "code": "03090",
        "flavor": "It blotted out entire galaxies within its dark shape.",
        "name": "Black Stars Rise",
        "text": "<b>Revelation</b> - Test [intellect] (4). If you fail, you must either place 1 doom on the current agenda or take 1 horror for each point you failed by. This effect can cause the current agenda to advance.",
        "traits": "Omen."
    },
    {
        "code": "03091",
        "name": "Spires of Carcosa",
        "text": "<b>Revelation</b> - Attach to your location, then place 2 doom on that location.\nIf there is no doom on attached location, discard Spires of Carcosa.\n[action]: <b>Investigate.</b> If you succeed, instead of discovering clues here, remove 1 doom from attached location.",
        "traits": "Omen."
    },
    {
        "code": "03092",
        "name": "Twisted to His Will",
        "text": "<b>Revelation</b> - If there is no doom in play, Twisted to His Will gains surge. Otherwise, test [willpower] (X), where X is the amount of doom in play. If you fail, discard 2 cards from your hand at random.",
        "traits": "Pact."
    },
    {
        "code": "03093",
        "name": "Poltergeist",
        "text": "Cannot be damaged except by [[Spell]], [[Relic]], or encounter cards.\n[action] <b>Parley.</b> Test [intellect] (3) to attempt to banish the geist. If you succeed, deal it 1 damage.",
        "traits": "Monster. Geist."
    },
    {
        "code": "03094",
        "name": "Spirit's Torment",
        "text": "<b>Revelation</b> - Attach to your location.\n<b>Forced</b> - After you leave attached location: You must either take 1 horror or lose 1 action.\n[action] Place 1 of your clues on attached location: Discard Spirit's Torment.",
        "traits": "Curse. Geist."
    },
    {
        "code": "03095",
        "flavor": "\"Get out! Get out! Get out of my head!\"",
        "name": "Maniac",
        "text": "<b>Forced</b> - After Maniac engages you: Take 1 damage and deal 1 damage to Maniac.",
        "traits": "Humanoid. Lunatic."
    },
    {
        "code": "03096",
        "flavor": "Her eyes widened, and she picked up the knife.",
        "name": "Young Psychopath",
        "text": "<b>Forced</b> - After Young Psychopath engages you: You must either take 1 horror, or Young Psychopath gets +3 fight until the end of the investigation phase.",
        "traits": "Humanoid. Lunatic."
    },
    {
        "code": "03097",
        "name": "Dance of the Yellow King",
        "text": "<b>Revelation</b> - If there are no [[Lunatic]] enemies in play, Dance of the Yellow King gains surge. Otherwise, test [willpower] (3). If you fail, the nearest [[Lunatic]] enemy readies, moves (one location at a time) until it reaches your location, engages you, and makes an immediate attack.",
        "traits": "Pact."
    },
    {
        "code": "03098",
        "name": "Fanatic",
        "text": "<b>Spawn</b> - Revealed location with the most clues.\n<b>Forced</b> - After Fanatic enters play: Move 1 clue from Fanatic's location to Fanatic.\n<b>Forced</b> - When you defeat Fanatic: Take control of all of its clues.",
        "traits": "Humanoid. Cultist."
    },
    {
        "code": "03099",
        "name": "Agent of the King",
        "text": "<b>Prey</b> - Most clues.\nHunter.\n<b>Forced</b> - After Agent of the King attacks you: Move 1 of your clues to Agent of the King.\n<b>Forced</b> - When you defeat Agent of the King: Take control of all of its clues.",
        "traits": "Humanoid. Cultist."
    },
    {
        "code": "03100",
        "name": "The King's Edict",
        "text": "<b>Revelation</b> - For each [[Cultist]] enemy in play, move 1 clue from that enemy's location to that enemy. Until the end of the round, each [[Cultist]] enemy in play gets +1 fight for each clue and/or doom on it. If no clues are moved by this effect, The King's Edict gains surge.",
        "traits": "Pact."
    },
    {
        "code": "03101",
        "name": "Ooze and Filth",
        "text": "<b>Revelation</b> - Put Ooze and Filth into play next to the act deck.\nEach location gets +1 shroud.\n<b>Forced</b> - At the end of the round: Discard Ooze and Filth.",
        "traits": "Hazard."
    },
    {
        "code": "03102",
        "flavor": "You suddenly drop the object on the ground and watch as it erodes and turns to dust before your eyes.",
        "name": "Corrosion",
        "text": "<b>Revelation</b> - Discard [[Item]] assets from play and/or from your hand with a total printed resource cost of at least X, where X is the shroud value of your location. If no cards are discarded by this effect, Corrosion gains surge.",
        "traits": "Hazard."
    },
    {
        "code": "03103",
        "flavor": "A mass of skittering roaches completely covers the floor, leaving a trail of sticky brown ooze in its wake.",
        "name": "Roach Swarm",
        "text": "X is the shroud value of Roach Swarm's location.",
        "traits": "Creature."
    },
    {
        "code": "03104",
        "name": "Marked by the Sign",
        "text": "Peril.\n<b>Revelation</b> - Test [willpower] (2). If you fail, take 2 horror. If The Man in the Pallid Mask is in play, horror dealt by this effect is considered direct horror, and this test has +2 difficulty.",
        "traits": "Pact."
    },
    {
        "code": "03105",
        "name": "The Pale Mask Beckons",
        "text": "<b>Revelation</b> - If The Man in the Pallid Mask is in play, he attacks each investigator in player order, regardless of his current location. If The Man in the Pallid Mask is not in play, search his bearer's deck and discard pile for him, draw him, and shuffle his bearer's deck <i>(resolve this effect even if his bearer is currently eliminated, searching all out-of-play areas)</i>.",
        "traits": "Omen. Pact."
    }
>>>>>>> fc4ad995
]<|MERGE_RESOLUTION|>--- conflicted
+++ resolved
@@ -1,4 +1,3 @@
-<<<<<<< HEAD
 [
     {
         "code": "03043",
@@ -549,556 +548,4 @@
         "text": "<b>Enthüllung</b> - Falls sich Der Mann mit der Bleichen Maske im Spiel befindet, greift er jeden Ermittler in Spielerreihenfolge an, unabhängig von seinem aktuellen Ort. Falls sich Der Mann mit der Bleichen Maske nicht im Spiel befindet, durchsuche das Deck seines Trägers und den Ablagestapel nach ihm, ziehe ihn und mische das Deck des Trägers <i>(handle diesen Effekt auch ab, falls sein Träger aktuell aus dem Spiel ausgeschieden ist, indem du alle Zonen außerhalb des Spiels durchsuchst)</i>.",
         "traits": "Omen. Pakt."
     }
-=======
-[
-    {
-        "code": "03043",
-        "name": "Curtain Call",
-        "text": "<b>Easy / Standard</b>\n[skull]: -1 (-3 instead if you have 3 or more horror on you).\n[cultist] [tablet] [elder_thing]: -4. If your location has at least 1 horror on it, take 1 horror <i>(from the token pool)</i>. If your location has no horror on it, place 1 horror on it instead.",
-        "back_text": "<b>Hard / Expert</b>\n[skull]: -X, where X is the amount of horror on you. (If you have no horror on you, X is 1.)\n[cultist] [tablet] [elder_thing]: -5. If your location has at least 1 horror on it, take 1 horror <i>(from the token pool)</i>. If your location has no horror on it, place 1 horror on it instead."
-    },
-    {
-        "code": "03044",
-        "flavor": "The theatre is eerily silent. The old wooden floor creaks beneath your feet, and a light rain gently patters on the roof as you explore the auditorium. There are more rotting corpses among the seats, and the rest of the crowd has vanished…",
-        "name": "The Third Act",
-        "back_name": "The Emissary's Message",
-        "back_flavor": "Abruptly, the malformed body of an unnatural nightmare slams onto the stage, its slithering tendrils reaching into the aisles. It opens its maw and lets out a shrill, piercing song. The melody is uncanny; the notes sear into your mind. Pain pounds in your forehead, and blood runs from your ears.",
-        "back_text": "Search all set-aside cards and the victory display for the Royal Emissary enemy, and spawn it in the Theatre."
-    },
-    {
-        "code": "03045",
-        "flavor": "The creature’s song echoes relentlessly throughout the halls of the theatre. The melody repeats again and again, yet somehow, never the same note twice.",
-        "name": "Encore",
-        "text": "<b>Forced</b> - After Royal Emissary is added to the victory display: Remove all doom from play and reset the agenda deck to agenda 1a. Then, place 3 doom on that agenda.",
-        "back_name": "\"Exit Now\"",
-        "back_flavor": "The song grows louder and louder, until it drowns out all of your thoughts. You collapse to the floor and cover your ears, but try as you might, you cannot muffle the intensity of the creature's awful voice. The whole world threatens to close around you, until at last you hear a discordant phrase throughout the melody: \"EXIT NOW.\"",
-        "back_text": "Each investigator takes 100 horror <i>(cannot be prevented)</i>."
-    },
-    {
-        "code": "03046",
-        "flavor": "You pinch yourself to see if you are dreaming, and sure enough, your skin stings and reddens. You take a few deep breaths and try to think rationally. Whatever is going on, you must explore the theatre to learn the truth of the matter.",
-        "name": "Awakening",
-        "back_name": "His Final Bow",
-        "back_flavor": "A shadow creeps along the wall beside you, and your heart leaps into your throat. You turn, and a figure flits away just out of sight. Either your mind is playing tricks on you, or someone else is in the theatre.\nYou follow the direction of the shadow, rounding a nearby corner. At the far end of the hall, he stands awaiting you: a man in an elegant black suit, his face covered by a pale mask. Though his attire has changed, you instantly recognize him as the actor who played the role of the Stranger - one of the characters from <u>The King in Yellow</u>. He turns and disappears through an open doorway, as if taunting you to follow.",
-        "back_text": "Choose one of the set-aside locations, at random. Put that location into play, and spawn the set-aside The Man in the Pallid Mask enemy at that location <i>(instead of his normal spawn location)</i>.\nAdvance to one of the 3 copies of act 2a, at random. Remove the other 2 copies of act 2a from the game without looking at them."
-    },
-    {
-        "code": "03047a",
-        "flavor": "The mysterious Stranger from <u>The King in Yellow</u> might know something about what happened during the intermission. You must find and confront him if you are to discover the truth.",
-        "name": "The Stranger",
-        "text": "<b>Objective</b> - When The Man in the Pallid Mask would be discarded from play, advance.",
-        "back_name": "A City Aflame",
-        "back_flavor": "As you face off with the Stranger, you get the sense that he is grinning beneath his pale, faceless mask. \"Where is everyone?\" you ask, but he does not respond. \"What is going on?\" He remains silent and steps back as you approach, until his back is against the corner of the room. You feel intense heat behind you, and you turn to see flames roaring throughout the auditorium. You turn back to the Stranger, but he is gone.",
-        "back_text": "Instead of discarding The Man in the Pallid Mask, move him to the Lobby.\nAdd 2 [cultist] tokens to the chaos bag.\nPlace 1 horror on the Theatre. Until the end of the scenario, horror on locations represents spreading flames, and each location with horror gains: \"<b>Forced</b> - After you enter this location or end your turn at this location: Test [agility] (3). If you fail, take 1 damage. (Limit once per round.)\"\nKeep this card next to the act deck as a reminder, and advance to act 3a."
-    },
-    {
-        "code": "03047b",
-        "flavor": "The mysterious Stranger from <u>The King in Yellow</u> might know something about what happened during the intermission. You must find and confront him if you are to discover the truth.",
-        "name": "The Stranger",
-        "text": "<b>Objective</b> - When The Man in the Pallid Mask would be discarded from play, advance.",
-        "back_name": "The Path is Mine",
-        "back_flavor": "As you face off with the Stranger, you get the sense that he is grinning beneath his pale, faceless mask. \"Where is everyone?\" you ask, but he does not respond. \"What is going on?\" He remains silent and steps back as you approach, until his back is against the corner of the room. Inexplicably, he continues to back away, and his body melds into the wall behind him. Erupting from where he stood is a growing mass of viscous ooze.",
-        "back_text": "Instead of discarding The Man in the Pallid Mask, move him to the Lobby.\nAdd 2 [tablet] tokens to the chaos bag.\nPlace 1 horror on the location The Man in the Pallid Mask was moved from. Until the end of the scenario, horror on locations represents the advancing ooze, and each location with horror gains: \"<b>Forced</b> - After you leave this location: Test [agility] (4). If you fail, take 1 horror and 1 damage.\"\nKeep this card next to the act deck as a reminder, and advance to act 3a."
-    },
-    {
-        "code": "03047c",
-        "flavor": "The mysterious Stranger from <u>The King in Yellow</u> might know something about what happened during the intermission. You must find and confront him if you are to discover the truth.",
-        "name": "The Stranger",
-        "text": "<b>Objective</b> - When The Man in the Pallid Mask would be discarded from play, advance.",
-        "back_name": "The Shores of Hali",
-        "back_flavor": "As you face off with the Stranger, you get the sense that he is grinning beneath his pale, faceless mask. \"Where is everyone?\" you ask, but he does not respond. \"What is going on?\" He remains silent and steps back as you approach, until his back is against the corner of the room. You spin in shock as the windows shatter, and a deluge of cold salt water floods the room. You turn back to the Stranger, but he is gone.",
-        "back_text": "Instead of discarding The Man in the Pallid Mask, move him to the Lobby.\nAdd 2 [elder_thing] tokens to the chaos bag.\nPlace 1 horror on each [[Private]] location. Until the end of the scenario, horror on locations represents flooding water, and each location with horror gains: \"<b>Forced</b> - When you would leave this location: Test [agility] (2). If you fail, take 1 damage and cancel the effects of the move. (Limit once per round.)\"\nKeep this card next to the act deck as a reminder, and advance to act 3a."
-    },
-    {
-        "code": "03048",
-        "flavor": "The Stranger must know the way out. You have to follow him!",
-        "name": "Curtain Call",
-        "text": "While The Man in the Pallid Mask is not in play, the Lobby gains: \"[action]: <b>Resign.</b>\"\n<b>Forced</b> - At the end of the round: Place 1 horror on each location with no horror that is connected to a location with horror.\n<b>Objective</b> - If each undefeated investigator has resigned, advance.",
-        "back_name": "Escaping the Theatre",
-        "back_flavor": "The Stranger gives you a slight bow as he steps through the lobby's front entrance, opening a glass door that was not there a moment before. A sudden cacophony of noise erupts around you, and you fear that the building has only seconds before it is destroyed. You flee, crashing through the front doors and leaving the ruined theatre in your wake.",
-        "back_text": "The investigators must decide (choose one):\n- We have to warn the police about what's going on! <b>(→R1)</b>\n- The police won't believe us. We have to solve this mystery on our own. <b>(→R2)</b>"
-    },
-    {
-        "code": "03049",
-        "flavor": "To say that the theatre is in disarray would be a profound understatement. The walls and seats, previously polished to a shine, are cracked and caked with dirt. The curtains are tattered, and the set is stained with old blood. You aren't sure what's worse: the smell of rot or the nagging feeling that you've been asleep for a very long time.",
-        "name": "Theatre",
-        "back_flavor": "Must have been one hell of an intermission."
-    },
-    {
-        "code": "03050",
-        "flavor": "The wide doors that led to the streets of Arkham are somehow gone, as if they were never there.",
-        "name": "Lobby",
-        "text": "<b>Forced</b> - When Lobby is revealed: Put 2 of the set-aside Lobby Doorway locations into play, at random.\n[action] [action]: Draw 3 cards.",
-        "back_flavor": "Through the tall glass doors leading into the lobby, you can see that this room isn’t nearly as dilapidated as the auditorium. Signs promoting <u>The King in Yellow</u> taunt you from inside."
-    },
-    {
-        "code": "03051",
-        "flavor": "To your disappointment, the balcony sections are much like the ground floor below, although every now and then you think you spot a figure moving silently in the aisles.",
-        "name": "Balcony",
-        "text": "<b>Forced</b> - After you perform a move action during which you move from the Balcony to the Theatre: Take 2 damage.",
-        "back_flavor": "A carpeted staircase leads up into the balcony. Somehow, a hot draft is blowing down through the steep passageway."
-    },
-    {
-        "code": "03052",
-        "name": "Backstage",
-        "text": "<b>Forced</b> - When Backstage is revealed: Put 2 of the set-aside Backstage Doorway locations into play, at random.\nWhile you are at Backstage, each hidden treachery in your hand counts as 3 cards instead of 1 for the purposes of counting your hand size.",
-        "back_flavor": "The set is different from what you remember of the play’s first act, decorated with a backdrop of an unsettling sunset."
-    },
-    {
-        "code": "03053",
-        "flavor": "At the top of a narrow, claustrophobic staircase, you find the lighting crew's closet-like booth, stationed above the balcony. Expensive lighting equipment and several heavy spotlights dominate the cramped room.",
-        "name": "Lighting Box",
-        "text": "While you are in the Lighting Box, increase the resource cost of each card in your hand by 2.",
-        "traits": "Private.",
-        "back_name": "Lobby Doorway",
-        "back_flavor": "An ornate wooden door leads into one of the front areas of the theatre."
-    },
-    {
-        "code": "03054",
-        "flavor": "Raindrops pelt your clothing as you step into the box office. It takes you a moment before you remember you purchased your ticket indoors, and you realize it is somehow raining through the roof of the hall.",
-        "name": "Box Office",
-        "text": "[action]: Gain 5 resources. Remember that you \"stole from the box office.\" (Group limit once per game.)",
-        "traits": "Private.",
-        "back_name": "Lobby Doorway",
-        "back_flavor": "An ornate wooden door leads into one of the front areas of the theatre."
-    },
-    {
-        "code": "03055",
-        "flavor": "This green room is supposed to be a relaxing lounge for tense performers, but you imagine anyone trying to find a moment's rest in this cluttered pigsty would come up shortchanged.",
-        "name": "Green Room",
-        "text": "[action] <b>Investigate.</b> You get +3 [intellect] for this investigation. After this skill test ends, discard each card in your hand.",
-        "traits": "Private.",
-        "back_name": "Lobby Doorway",
-        "back_flavor": "An ornate wooden door leads into one of the front areas of the theatre."
-    },
-    {
-        "code": "03056",
-        "flavor": "The cast's dressing room is filled with all manner of costumes and accessories, but it's the tattered yellow robe at the far end of the room that catches your attention. It looks too torn and disheveled to be worn, yet it is enticing all the same.",
-        "name": "Dressing Room",
-        "text": "[action] [action] [action]: Heal 3 horror.",
-        "traits": "Private.",
-        "back_name": "Backstage Doorway",
-        "back_flavor": "A simple wooden door leads into the back of the theatre, far from the prying eyes of patrons."
-    },
-    {
-        "code": "03057",
-        "flavor": "As you enter this room, silently confronting you is a giant symbol torn into the wallpaper. You cannot tell whether the wall was deliberately vandalized or the material peeled away in the strange pattern on its own.",
-        "name": "Rehearsal Room",
-        "text": "<b>Forced</b> - After you succeed by 2 or more while investigating the Rehearsal Room: Take 1 horror.",
-        "traits": "Private.",
-        "back_name": "Backstage Doorway",
-        "back_flavor": "A simple wooden door leads into the back of the theatre, far from the prying eyes of patrons."
-    },
-    {
-        "code": "03058",
-        "flavor": "Clearly, nobody has cleaned out the prop area beneath the stage in months",
-        "name": "Trap Room",
-        "text": "<b>Forced</b> - After you reveal the Trap Room: Search the encounter deck and discard pile for 1 copy of Swarm of Rats and put it into play engaged with you (2 copies instead if there are 3 or 4 investigators in the game). Shuffle the encounter deck if it is searched.",
-        "traits": "Private.",
-        "back_name": "Backstage Doorway",
-        "back_flavor": "A simple wooden door leads into the back of the theatre, far from the prying eyes of patrons."
-    },
-    {
-        "code": "03059",
-        "flavor": "\"Indeed it’s time. We have all laid aside disguise but you.\" – Robert W. Chambers, \"The Mask,\"\nThe King in Yellow",
-        "name": "The Man in the Pallid Mask",
-        "text": "<b>Spawn</b> - Location farthest from all investigators.\nAloof.\n[action]: <b>Investigate.</b> Your location gets +2 shroud for this investigation. If you succeed, instead of discovering clues, defeat The Man in the Pallid Mask.",
-        "traits": "Humanoid. Elite."
-    },
-    {
-        "code": "03060",
-        "name": "Royal Emissary",
-        "subname": "Messenger from Aldebaran",
-        "text": "<b>Prey</b> - Lowest [willpower].\nMassive. Hunter. Retaliate.\n<b>Forced</b> - At the end of the enemy phase: Each investigator at Royal Emissary's location or a connecting location takes 1 horror.",
-        "traits": "Monster. Elite."
-    },
-    {
-        "code": "03061",
-        "name": "The Last King",
-        "text": "<b>Easy / Standard</b>\n[skull]: Reveal another token. If you fail, place 1 doom on a [[Lunatic]] enemy in play.\n[cultist]: -2. If you fail, place 1 of your clues on your location.\n[tablet]: -4. If you fail, take 1 horror.\n[elder_thing]: -X. X is the shroud value of your location.",
-        "back_text": "<b>Hard / Expert</b>\n[skull]: Reveal another token. If you fail, place 1 doom on the [[Lunatic]] enemy in play with the most remaining health.\n[cultist]: -3. Place 1 of your clues on your location.\n[tablet]: -4. Take 1 horror.\n[elder_thing]: -X. X is the shroud value of your location. If you fail, take 1 damage."
-    },
-    {
-        "code": "03062",
-        "flavor": "As you pull up to the manor, you notice that something is wrong. A trail of blood leads up the porch steps, and the front door is smashed. Muted music comes from within the house, its warped and discordant notes painful to your ears. Has the madness of <u>The King in Yellow</u> already made its way here?",
-        "name": "Fashionably Late",
-        "back_name": "The Final Guest",
-        "back_flavor": "\"Ah, if it isn't our final guest,\" the doorman announces. \"Miss Devine, your presence here has been long awaited.\" The woman wears a devilish dress and similar grin. You swear you've seen the symbol on her amulet before. \"Well, now the <u>real</u> party can begin,\" she declares, then heads off to mingle with the other party-goers.",
-        "back_text": "Find the [[Bystander]] asset with the fewest clues on it. Spawn the set-aside Dianne Devine enemy at that asset's location.\nShuffle the encounter discard pile into the encounter deck."
-    },
-    {
-        "code": "03063",
-        "flavor": "More and more, this place continues to fall into madness, transforming before your very eyes…",
-        "name": "The Terrifying Truth",
-        "text": "<b>Forced</b> - When this agenda would advance by reaching its doom threshold: Instead, remove all doom in play and randomly resolve one of the Sickening Reality cards underneath the scenario reference card. If there are no cards underneath the scenario reference card, advance to agenda 2b instead.",
-        "back_name": "If You Can't Beat Them…",
-        "back_flavor": "It's all in your head. It must be. How else could you explain what is going on around you? You've had one too many drinks, and your mind is playing tricks on you. Everybody is having so much fun - all they want is for you to join them.",
-        "back_text": "<b>(→R3)</b>"
-    },
-    {
-        "code": "03064",
-        "flavor": "This isn’t a party: it’s a mad house. But for some reason, the guests are too deluded to notice. Very few of them are sane, and many are themselves horrors to your eye. Perhaps you can talk to them to learn more about <u>The King in Yellow</u>.",
-        "name": "Discovering the Truth",
-        "text": "<b>Forced</b> - When an investigator is eliminated <i>(by defeat or resignation)</i>: Place each of that investigator's clues on this act, instead of placing them at his or her location.\n<b>Objective</b> - Find as many clues as you can, then get out of this awful place!",
-        "back_name": "…?",
-        "back_text": "<b>Madness.</b> <i>noun.</i> mad.ness.\nThe state of being mentally ill, especially severely.\n- Extremely foolish behavior.\n- A state of frenzied or chaotic activity.\n- Why are you looking at this side?\n- There is no reason to flip to Act 1b.\n- Flip back to Act 1a."
-    },
-    {
-        "code": "03065",
-        "flavor": "Constance laughs as the skin begins to slough off her body. Blood trickles from her shedding skin, leaving a trail of crimson on the carpet where she walks. One might expect her to cease functioning with her ribs and organs exposed, but she barely seems to notice.",
-        "name": "Sickening Reality",
-        "text": "Each investigator at Constance Dumaine's location takes 1 horror.\nMove each clue from Constance Dumaine to her location.\nFlip this card to its enemy side, and switch it with the [[Bystander]] asset version of Constance Dumaine, removing that version from the game."
-    },
-    {
-        "code": "03065b",
-        "flavor": "\"What's wrong? Aren't you enjoying yourself?\"",
-        "name": "Constance Dumaine",
-        "subname": "A Little Too Sociable",
-        "text": "Hunter.\nWhile Constance Dumaine is exhausted, she gets +3 fight.",
-        "traits": "Monster. Lunatic. Elite."
-    },
-    {
-        "code": "03066",
-        "flavor": "Mr. Perry takes another puff from his cigar, and his eyes burn a deep red hue. As he exhales, his skin begins to crack and hardens into stone. Cigar smoke exudes from the fissures in his skin, and the temperature in the room rises dramatically. He clenches his hand around the chair’s armrest, which crumbles to ash in his awful grasp.",
-        "name": "Sickening Reality",
-        "text": "Each investigator at Jordan Perry's location takes 1 horror.\nMove each clue from Jordan Perry to his location.\nFlip this card to its enemy side, and switch it with the [[Bystander]] asset version of Jordan Perry, removing that version from the game."
-    },
-    {
-        "code": "03066b",
-        "flavor": "Cigar smoke permeates the room, causing you to cough and wheeze.",
-        "name": "Jordan Perry",
-        "subname": "An Imposing Presence",
-        "text": "Hunter.\n<b>Forced</b> - At the beginning of the enemy phase: Heal 1 damage from Jordan Perry.",
-        "traits": "Monster. Lunatic. Elite."
-    },
-    {
-        "code": "03067",
-        "flavor": "A nearby guest asks Haruko if she designed the dress she is wearing, and she nods and poses for him. As if part of her effort to appear taller, her spine grows and extends upward, separating her torso from the bottom half of her body. Instead of crying out in pain, she smiles at the attention she receives.",
-        "name": "Sickening Reality",
-        "text": "Each investigator at Ishimaru Haruko's location takes 1 horror.\nMove each clue from Ishimaru Haruko to her location.\nFlip this card to its enemy side, and switch it with the [[Bystander]] asset version of Ishimaru Haruko, removing that version from the game."
-    },
-    {
-        "code": "03067b",
-        "flavor": "\"Doesn't this dress look gorgeous on me?\"",
-        "name": "Ishimaru Haruko",
-        "subname": "Just Skin and Bones",
-        "text": "Hunter.\n<b>Forced</b> - After you deal damage to Ishimaru Haruko by an effect other than an attack: Draw the top card of the encounter deck.",
-        "traits": "Monster. Lunatic. Elite."
-    },
-    {
-        "code": "03068",
-        "flavor": "Sebastien’s passionate debate with another guest turns ugly. His temper transforms not just his demeanor but his body as well. Thick fur sprouts from his skin, along with several bulbous growths that leak pus and blood. His suit tears as his body distorts, bones snapping and muscles bulging. He is as much beast as he is man.",
-        "name": "Sickening Reality",
-        "text": "Each investigator at Sebastien Moreau's location takes 1 horror.\nMove each clue from Sebastien Moreau to his location.\nFlip this card to its enemy side, and switch it with the [[Bystander]] asset version of Sebastien Moreau, removing that version from the game."
-    },
-    {
-        "code": "03068b",
-        "flavor": "\"Want to be in our next performance?\"",
-        "name": "Sebastien Moreau",
-        "subname": "Savage Hysteria",
-        "text": "Hunter. Retaliate.\nSebastien Moreau's attacks cannot be canceled.",
-        "traits": "Monster. Lunatic. Elite."
-    },
-    {
-        "code": "03069",
-        "flavor": "\"Encore! Encore!\" the crowd shouts as Ashleigh finishes her final song of the night. Deciding to stay for one last number, she nods to the pianist. The song that follows is excruciating. Her once-beautiful voice is now a wailing screech with unnatural pitch. Her skin has tightened hideously around her bones, and insects begin to eat their way out of her arms and shoulders, crawling over her body. The crowd is loving this final performance.",
-        "name": "Sickening Reality",
-        "text": "Each investigator at Ashleigh Clarke's location takes 1 horror.\nMove each clue from Ashleigh Clarke to her location.\nFlip this card to its enemy side, and switch it with the [[Bystander]] asset version of Ashleigh Clarke, removing that version from the game"
-    },
-    {
-        "code": "03069b",
-        "flavor": "\"Songs that the Hyades shall sing,\nWhere flap the tatters of the King,\nMust died unheard in Dim Carcosa.\"",
-        "name": "Ashleigh Clarke",
-        "subname": "Songs Die Unheard",
-        "text": "Hunter.\nEach investigator at Ashleigh Clarke's location does not draw cards during the upkeep phase.",
-        "traits": "Monster. Lunatic. Elite."
-    },
-    {
-        "code": "03070",
-        "name": "Foyer",
-        "text": "[action]: <b>Resign.</b> Having found valuable information about the production, you depart and plan your next move. <i>(If each undefeated investigator has resigned, proceed to \"if no resolution was reached\" in the Campaign Guide.)</i>",
-        "back_flavor": "The entrance hall is lavishly decorated, displaying the wealth of the manor’s owners while still creating a welcoming atmosphere. \"Shall I take your coat?\" the doorman asks as you enter. It takes a moment before you realize the doorman has only bloody stumps where he should have hands."
-    },
-    {
-        "code": "03071",
-        "flavor": "Narrow yellow eyes watch the dancers hungrily from the darkness outside. When you try to warn the other guests, they smile politely, comment about wild animal sightings around Arkham, and go back to dancing.",
-        "name": "Ballroom",
-        "text": "[reaction] After you perform a parley action in the Ballroom: Gain 2 resources. (Group limit once per phase.)",
-        "back_flavor": "The distorted music grows louder as you approach the ballroom. Inside, many of the guests are dancing, eating, and enjoying themselves."
-    },
-    {
-        "code": "03072",
-        "flavor": "How many fireplaces does this place have?",
-        "name": "Living Room",
-        "text": "[reaction] After you perform a parley action in the Living Room: Draw 1 card. (Group limit once per phase.)",
-        "back_flavor": "Cigarette smoke and the sounds of idle chatter drift out of the manor’s living room. You feel warmth behind the door."
-    },
-    {
-        "code": "03073",
-        "flavor": "Somehow, the guests in the gallery are still interested in the art on display, even though someone has vandalized all of the paintings and statues.",
-        "name": "Gallery",
-        "text": "<b>Forced</b> - After you end your turn at the Gallery: Test [willpower] (2). If you fail, place 1 of your clues on the Gallery.",
-        "back_flavor": "The sounds of conversation and warped music become muffled as you approach a lonely section of the manor. Leading to the door of the gallery is a long hall adorned with many expensive paintings, including one of Mrs. Dumaine herself."
-    },
-    {
-        "code": "03074",
-        "flavor": "What was first a wave of relief upon exiting the manor turns to dread. Dozens of yellow eyes stare at you from the building's rooftops, and shapes loom in the clouds above.",
-        "name": "Courtyard",
-        "text": "<b>Forced</b> - After you enter the Courtyard: Discard the top card of the encounter deck. If that card is an enemy, draw it.",
-        "back_flavor": "Looking out one of the windows, you spy the courtyard in the center of the manor. You find yourself longing for fresh air."
-    },
-    {
-        "code": "03075",
-        "flavor": "The sight of the guests scarfing down the awful feast, mouthful after mouthful, makes your stomach turn.",
-        "name": "Dining Room",
-        "text": "[action]: Heal 1 horror. Then, reveal a random token from the chaos bag. If a [skull] or [auto_fail] symbol is revealed, take 1 horror and place 1 doom on the Dining Room.",
-        "back_flavor": "The rancid smell of rotten food wafts under the dining room door, and you barely avoid losing your lunch."
-    },
-    {
-        "code": "03076a",
-        "flavor": "\"Can I offer you a glass of champagne?\"",
-        "name": "Constance Dumaine",
-        "subname": "Sociable Hostess",
-        "text": "[action]: <b>Parley.</b> Test [intellect] (3) to ask Constance about the play. If you succeed, take control of 1 of the clues on Constance Dumaine.\n<b>Forced</b> - When the last clue is removed from Constance Dumaine: Flip this card over and resolve its text.",
-        "traits": "Bystander."
-    },
-    {
-        "code": "03076b",
-        "flavor": "It doesn't take long for the amiable hostess to open up to you about the play. \"Oh yes, my husband and I helped Sebastien produce the whole thing,\" she explains. \"I was a little hesitant at first, but that director - Mr. Nigel Engram - my, what a talented man!\" She laughs. \"He's so very eccentric! Did you know, before rehearsals even began, he had us recite some kind of… Why, I suppose it was an oath of sorts. A formality, I guess. You know creative types and their silly rituatls. But afterward, we were filled with so much spirit!\" She smiles, zeal in her eyes. \"From that moment on, we had no hesitations. <u>The King in Yellow</u> would be the most successful performance in Arkham history!\"",
-        "name": "Engram's Oath",
-        "text": "Remember that you \"interviewed Constance.\"\nFlip this card back over to its [[Bystander]] asset side."
-    },
-    {
-        "code": "03077",
-        "flavor": "Time is money, and Mr. Perry has all the time in the world.",
-        "name": "Jordan Perry",
-        "subname": "Dignified Financier",
-        "text": "[action] If you have 10 or more resources: <b>Parley.</b> Test [intellect] (2) to fraternize with Jordan. If you succeed, take control of 1 of the clues on Jordan Perry.\n<b>Forced</b> - When the last clue is removed from Jordan Perry: Flip this card over and resolve its text.",
-        "traits": "Bystander."
-    },
-    {
-        "code": "03077b",
-        "flavor": "Mr. Perry is indifferent to your questions at first, but he grows more talkative as you express interest in his many investments. You learn that he has financed several productions of <u>The King in Yellow</u> in the past - not just tonight's performance. \"It was the director, Mr. Engram, who convinced me to invest,\" he explains. \"The first time I met him was in Paris, at a café in Montparnasse. What was the name?\" He ruminates for some time, trying to remember. \"Anyway, he convinced me that not every investment is about capital gain. One might consider me a fool to believe him, but I don't regret my decision. I've been financing his productions ever since.\" He smiles and pauses for some time, lost in memory. \"L'agneau Perdu, that was the place. Yes, yes. What a night.\"",
-        "name": "L'agneau Perdu",
-        "text": "Remember that you \"interviewed Jordan.\"\nFlip this card back over to its [[Bystander]] asset side."
-    },
-    {
-        "code": "03078",
-        "flavor": "\"My, what a <b>bold</b> choice of dress.\"",
-        "name": "Ishimaru Haruko",
-        "subname": "Costume Designer",
-        "text": "[action] If you have 6 or more cards in your hand: <b>Parley.</b> Test [willpower] (2) to question Haruko about the play. If you succeed, take control of 1 of the clues on Ishimaru Haruko.\n<b>Forced</b> - When the last clue is removed from Ishimaru Haruko: Flip this card over and resolve its text.",
-        "traits": "Bystander."
-    },
-    {
-        "code": "03078b",
-        "flavor": "In speaking with Miss Ishimaru, you discover that she designed all of the costumes worn in tonight's performance, save for one. \"That 'Stranger' character… Peculiar role, is it not? For whatever reason, Mr. Engram would not allow me to change his outfit, not one bit. And that mask!\" She scoffs. \"Did you know, one time I found that actor - I don't even know his name! - I found him drawing a strange pattern behind the backdrop for the second act. You know the one, with the two suns. He gave me a terrible stare, and I daresay I jumped right off the stage and ran!\" You ask what the pattern looked like, and she finds a nearby napkin and begins to draw. Her re-creation is much more detailed than you expected: rings of concentric semicircles lined with strange runes, and at the center is a pair of wavy lines. You ask her what it means, and she shrugs. \"Haven't the slightest clue.\"",
-        "name": "The Pattern",
-        "text": "Remember that you \"interviewed Haruko.\"\nFlip this card back over to its [[Bystander]] asset side."
-    },
-    {
-        "code": "03079",
-        "flavor": "He’s a visionary, but you wouldn’t want to be in his visions.",
-        "name": "Sebastien Moreau",
-        "subname": "Impassioned Producer",
-        "text": "[action]: <b>Parley.</b> Test [willpower] (3) to get information about the production from Sebastien. If you succeed, take control of 1 of the clues on Sebastien Moreau.\n<b>Forced</b> - When the last clue is removed from Sebastien Moreau: Flip this card over and resolve its text.",
-        "traits": "Bystander."
-    },
-    {
-        "code": "03079b",
-        "flavor": "You can tell Sebastien is a dramatic man from the way he speaks about tonight's production. \"Better than last year! Indeed! The best I've ever seen!\" You ask him whether this was the first performance of <u>The King in Yellow</u> he'd helped produce, and he shakes his head in vigorous disagreement. \"No, no, of course not! We've done many many shows before. Paris, Florence, New York - why, this isn't even the first time the play has been performed in Arkham!\" Surprised, you question him further. \"Well, alright, if you must know, I had nothing to do with the previous show in Arkham. It was several decades ago, before Ward Theatre was even built. In fact, part of Mr. Engram's goal tonight was to bring the story of <u>The King in Yellow</u> to a wider audience!\"",
-        "name": "The First Show",
-        "text": "Remember that you \"interviewed Sebastien.\"\nFlip this card back over to its [[Bystander]] asset side."
-    },
-    {
-        "code": "03080",
-        "flavor": "Her voice is beautiful and full of passion.\nIf only you knew what the lyrics meant…",
-        "name": "Ashleigh Clarke",
-        "subname": "Talented Entertainer",
-        "text": "[action][action]: <b>Parley.</b> You listen to Ashleigh perform. Take control of 1 of the clues on Ashleigh Clarke.\n<b>Forced</b> - When the last clue is removed from Ashleigh Clarke: Flip this card over and resolve its text.",
-        "traits": "Bystander."
-    },
-    {
-        "code": "03080b",
-        "flavor": "Ashleigh's song is beautiful and haunting, and you find yourself mesmerized by its melody. You don't know why the lyrics call to you, but for some reason, you cannot get them out of your head.\n\"Above the city the storm clouds rage,\nAnd waves crash through the gilded cage,\nThe skies open the Path above to\nLost Carcosa.\nBelow the earth the salt water seeps,\nThe shadows fall as the red sun sleeps\nThe ocean opens the Path below to\nDim Carcosa.\"",
-        "name": "Above and Below",
-        "text": "Remember that you \"interviewed Ashleigh.\"\nFlip this card back over to its [[Bystander]] asset side."
-    },
-    {
-        "code": "03081",
-        "name": "Dianne Devine",
-        "subname": "Mercurial and Mischevious",
-        "text": "Aloof.\nEach investigator at Dianne Devine's location cannot discover or take control of clues.\n<b>Forced</b> - At the beginning of the enemy phase: Find the [[Bystander]] asset with the fewest clues on it. Move Dianne Devine to that asset's location, if able.",
-        "traits": "Humanoid. Cultist. Elite."
-    },
-    {
-        "code": "03082",
-        "flavor": "You don’t want to arouse suspicion, but you really don’t want to eat that.",
-        "name": "Fine Dining",
-        "text": "Peril.\n<b>Revelation</b> - You must either place 1 of your clues on a [[Bystander]] asset in play or take 1 horror and 1 damage.",
-        "traits": "Terror."
-    },
-    {
-        "code": "03083",
-        "name": "Tough Crowd",
-        "text": "<b>Revelation</b> - Put Tough Crowd into play next to the agenda deck.\nEach investigator must spend 1 additional action to parley.\n<b>Forced</b> - At the end of the round: Discard Tough Crowd.",
-        "traits": "Hazard."
-    },
-    {
-        "code": "03084a",
-        "name": "Whispers in Your Head (Dismay)",
-        "text": "Peril. Hidden.\n<b>Revelation</b> - Secretly add Whispers in Your Head (Dismay) to your hand.\nYou cannot commit skill cards to skill tests.\n[action][action]: Discard Whispers in Your Head (Dismay) from your hand.",
-        "traits": "Terror."
-    },
-    {
-        "code": "03084b",
-        "name": "Whispers in Your Head (Dread)",
-        "text": "Peril. Hidden.\n<b>Revelation</b> - Secretly add Whispers in Your Head (Dread) to your hand.\nYou cannot move more than once each turn.\n[action][action]: Discard Whispers in Your Head (Dread) from your hand.",
-        "traits": "Terror."
-    },
-    {
-        "code": "03084c",
-        "name": "Whispers in Your Head (Anxiety)",
-        "text": "Peril. Hidden.\n<b>Revelation</b> - Secretly add Whispers in Your Head (Anxiety) to your hand.\nYou cannot trigger [free] abilities.\n[action][action]: Discard Whispers in Your Head (Anxiety) from your hand.",
-        "traits": "Terror."
-    },
-    {
-        "code": "03084d",
-        "name": "Whispers in Your Head (Doubt)",
-        "text": "Peril. Hidden.\n<b>Revelation</b> - Secretly add Whispers in Your Head (Doubt) to your hand.\nYou cannot play events.\n[action][action]: Discard Whispers in Your Head (Doubt) from your hand.",
-        "traits": "Terror."
-    },
-    {
-        "code": "03085",
-        "flavor": "She froze, and her throat clenched. Her eyes began to water. Her vision spiraled and blurred. Then, at long last, she finally understood.",
-        "name": "Descent into Madness",
-        "text": "Surge.\n<b>Revelation</b> - If you have at least 3 horror on you, lose 1 action.",
-        "traits": "Terror."
-    },
-    {
-        "code": "03086",
-        "name": "Swift Byakhee",
-        "text": "<b>Prey</b> - Lowest remaining sanity.\nHunter. Retaliate.\n<b>Forced</b> - When Swift Byakhee would move via the hunter keyword: Instead, move it (one location at a time) until it enters its prey's location. If it moved more than one location by this effect, it does not attack this phase.",
-        "traits": "Monster. Byakhee."
-    },
-    {
-        "code": "03087",
-        "name": "Hunted by Byakhee",
-        "text": "<b>Revelation</b> - Test [agility] (6). If you fail, reveal the top X cards of the encounter deck, where X is the amount you failed by. If at least 1 [[Byakhee]] enemy is revealed by this effect, choose and draw 1 of them. If at least 1 [[Omen]] treachery is revealed by this effect, take 1 horror. Shuffle the encounter deck.",
-        "traits": "Pact."
-    },
-    {
-        "code": "03088",
-        "name": "Beast of Aldebaran",
-        "text": "Massive.\nWhile assigning damage and horror from Beast of Aldebaran's attack, you must assign as much damage and horror as possible to a single card before assigning it to another card.",
-        "traits": "Monster. Elite."
-    },
-    {
-        "code": "03089",
-        "name": "Spawn of Hali",
-        "text": "<b>Prey</b> - Most horror.\nRetaliate.\n<b>Forced</b> - After you successfully evade Spawn of Hali by 2 or less: Take 1 horror.",
-        "traits": "Monster."
-    },
-    {
-        "code": "03090",
-        "flavor": "It blotted out entire galaxies within its dark shape.",
-        "name": "Black Stars Rise",
-        "text": "<b>Revelation</b> - Test [intellect] (4). If you fail, you must either place 1 doom on the current agenda or take 1 horror for each point you failed by. This effect can cause the current agenda to advance.",
-        "traits": "Omen."
-    },
-    {
-        "code": "03091",
-        "name": "Spires of Carcosa",
-        "text": "<b>Revelation</b> - Attach to your location, then place 2 doom on that location.\nIf there is no doom on attached location, discard Spires of Carcosa.\n[action]: <b>Investigate.</b> If you succeed, instead of discovering clues here, remove 1 doom from attached location.",
-        "traits": "Omen."
-    },
-    {
-        "code": "03092",
-        "name": "Twisted to His Will",
-        "text": "<b>Revelation</b> - If there is no doom in play, Twisted to His Will gains surge. Otherwise, test [willpower] (X), where X is the amount of doom in play. If you fail, discard 2 cards from your hand at random.",
-        "traits": "Pact."
-    },
-    {
-        "code": "03093",
-        "name": "Poltergeist",
-        "text": "Cannot be damaged except by [[Spell]], [[Relic]], or encounter cards.\n[action] <b>Parley.</b> Test [intellect] (3) to attempt to banish the geist. If you succeed, deal it 1 damage.",
-        "traits": "Monster. Geist."
-    },
-    {
-        "code": "03094",
-        "name": "Spirit's Torment",
-        "text": "<b>Revelation</b> - Attach to your location.\n<b>Forced</b> - After you leave attached location: You must either take 1 horror or lose 1 action.\n[action] Place 1 of your clues on attached location: Discard Spirit's Torment.",
-        "traits": "Curse. Geist."
-    },
-    {
-        "code": "03095",
-        "flavor": "\"Get out! Get out! Get out of my head!\"",
-        "name": "Maniac",
-        "text": "<b>Forced</b> - After Maniac engages you: Take 1 damage and deal 1 damage to Maniac.",
-        "traits": "Humanoid. Lunatic."
-    },
-    {
-        "code": "03096",
-        "flavor": "Her eyes widened, and she picked up the knife.",
-        "name": "Young Psychopath",
-        "text": "<b>Forced</b> - After Young Psychopath engages you: You must either take 1 horror, or Young Psychopath gets +3 fight until the end of the investigation phase.",
-        "traits": "Humanoid. Lunatic."
-    },
-    {
-        "code": "03097",
-        "name": "Dance of the Yellow King",
-        "text": "<b>Revelation</b> - If there are no [[Lunatic]] enemies in play, Dance of the Yellow King gains surge. Otherwise, test [willpower] (3). If you fail, the nearest [[Lunatic]] enemy readies, moves (one location at a time) until it reaches your location, engages you, and makes an immediate attack.",
-        "traits": "Pact."
-    },
-    {
-        "code": "03098",
-        "name": "Fanatic",
-        "text": "<b>Spawn</b> - Revealed location with the most clues.\n<b>Forced</b> - After Fanatic enters play: Move 1 clue from Fanatic's location to Fanatic.\n<b>Forced</b> - When you defeat Fanatic: Take control of all of its clues.",
-        "traits": "Humanoid. Cultist."
-    },
-    {
-        "code": "03099",
-        "name": "Agent of the King",
-        "text": "<b>Prey</b> - Most clues.\nHunter.\n<b>Forced</b> - After Agent of the King attacks you: Move 1 of your clues to Agent of the King.\n<b>Forced</b> - When you defeat Agent of the King: Take control of all of its clues.",
-        "traits": "Humanoid. Cultist."
-    },
-    {
-        "code": "03100",
-        "name": "The King's Edict",
-        "text": "<b>Revelation</b> - For each [[Cultist]] enemy in play, move 1 clue from that enemy's location to that enemy. Until the end of the round, each [[Cultist]] enemy in play gets +1 fight for each clue and/or doom on it. If no clues are moved by this effect, The King's Edict gains surge.",
-        "traits": "Pact."
-    },
-    {
-        "code": "03101",
-        "name": "Ooze and Filth",
-        "text": "<b>Revelation</b> - Put Ooze and Filth into play next to the act deck.\nEach location gets +1 shroud.\n<b>Forced</b> - At the end of the round: Discard Ooze and Filth.",
-        "traits": "Hazard."
-    },
-    {
-        "code": "03102",
-        "flavor": "You suddenly drop the object on the ground and watch as it erodes and turns to dust before your eyes.",
-        "name": "Corrosion",
-        "text": "<b>Revelation</b> - Discard [[Item]] assets from play and/or from your hand with a total printed resource cost of at least X, where X is the shroud value of your location. If no cards are discarded by this effect, Corrosion gains surge.",
-        "traits": "Hazard."
-    },
-    {
-        "code": "03103",
-        "flavor": "A mass of skittering roaches completely covers the floor, leaving a trail of sticky brown ooze in its wake.",
-        "name": "Roach Swarm",
-        "text": "X is the shroud value of Roach Swarm's location.",
-        "traits": "Creature."
-    },
-    {
-        "code": "03104",
-        "name": "Marked by the Sign",
-        "text": "Peril.\n<b>Revelation</b> - Test [willpower] (2). If you fail, take 2 horror. If The Man in the Pallid Mask is in play, horror dealt by this effect is considered direct horror, and this test has +2 difficulty.",
-        "traits": "Pact."
-    },
-    {
-        "code": "03105",
-        "name": "The Pale Mask Beckons",
-        "text": "<b>Revelation</b> - If The Man in the Pallid Mask is in play, he attacks each investigator in player order, regardless of his current location. If The Man in the Pallid Mask is not in play, search his bearer's deck and discard pile for him, draw him, and shuffle his bearer's deck <i>(resolve this effect even if his bearer is currently eliminated, searching all out-of-play areas)</i>.",
-        "traits": "Omen. Pact."
-    }
->>>>>>> fc4ad995
 ]