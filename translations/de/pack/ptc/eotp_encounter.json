--- conflicted
+++ resolved
@@ -1,4 +1,3 @@
-<<<<<<< HEAD
 [
     {
         "code": "03120",
@@ -230,237 +229,4 @@
         "text": "<b>Enthüllung</b> - Falls ein <i>Kultist</i>-Gegner mit Verderben im Spiel ist, bewege alles Verderben von jedem <i>Kultist</i>-Gegner auf die aktuelle Agenda (durch diesen Effekt kann die aktuelle Agenda vorrücken). Falls sich kein <i>Kultist</i>-Gegner mit Verderben im Spiel befindet, durchsuche das Begegnungsdeck und den Ablagestapel nach einem <i>Kultist</i>-Gegner und ziehe ihn. (Mische das Begegnungsdeck.)",
         "traits": "Komplott."
     }
-=======
-[
-    {
-        "code": "03120",
-        "name": "Echoes of the Past",
-        "text": "<b>Easy / Standard</b>\n[skull]: -X. X is the highest number of doom on an enemy in play.\n[cultist]: -2. If you fail, place 1 doom on the nearest enemy.\n[tablet]: -2. If you fail, discard a random card from your hand.\n[elder_thing]: -2. If you fail and there is an enemy at your location, take 1 horror.",
-        "back_text": "<b> Hard / Expert </b>\n[skull]: -X. X is the total number of doom on enemies in play.\n[cultist]: -4. Place 1 doom on the nearest enemy.\n[tablet]: -4. Discard a random card from your hand.\n[elder_thing]: -4. If there is an enemy at your location, take 1 horror."
-    },
-    {
-        "code": "03121",
-        "flavor": "Surprisingly, the front doors of the Historical Society’s Georgian manor are cracked halfway open when you arrive. Who else could be here at this hour?",
-        "name": "The Truth is Hidden",
-        "text": "Do not add doom to this agenda during the Mythos phase.\n<b>Forced</b> - After 1 or more clues are placed on an enemy in play: Flip those clues to their doom side.",
-        "back_name": "Dark Ritual",
-        "back_flavor": "A phrase in a language you cannot describe whispers through the building, and without warning all of the electric lights shatter at once. You light a nearby candle and continue your search.\nThe building is quite different once plunged into darkness. Shadows and silhouettes dance along the walls. Crevices you hadn't noticed before draw your wary eye. What other secrets does this building hold?",
-        "back_text": "Shuffle the encounter discard pile into the encounter deck."
-    },
-    {
-        "code": "03122",
-        "flavor": "Though the whispering has ceased, the sounds of rummaging and furniture shifting is unmistakable. Whoever is here, they’re searching just as thoroughly as you are...",
-        "name": "Ransacking the Manor",
-        "text": "Do not add doom to this agenda during the Mythos phase.\n<b>Forced</b> - After 1 or more clues are placed on an enemy in play: Flip those clues to their doom side.",
-        "back_name": "Oathbreaking",
-        "back_flavor": "The front door of the manor opens, letting in a howl of chill wind and the pitter-patter of soft rain, then it suddenly slams shut. You find a place to hide and eavesdrop, wondering who else might have entered the building this late. \"No, I swear, I swear I don't know where the door is!\" A man cries out. \"You'll have to find the Path on your own, I cannot help you!\" He sounds panicked and disorientated.\n\"You spoke the Oath,\" a man's voice responds. \"You spoke His name.\" The man stammers. \"No! No, I cannot! I will not!\" Then, his voice becomes distorted, and he speaks no more. You hear footsteps on the staircase - heavy and wet.",
-        "back_text": "Spawn the set-aside Possessed Oathspeaker enemy at the Entry Hall.\nCheck Campaign Log. If Sebastien Moreau is not listed under \"VIPs Slain,\" search the collection for Sebastien Moreau <i>(Savage Hysteria)</i> and spawn him in the Entry Hall."
-    },
-    {
-        "code": "03123",
-        "flavor": "Whoever these people are, they must be involved with the conspiracy behind <i>The King in Yellow</i>. You can’t let them find whatever it is they’re looking for!",
-        "name": "Secrets Better Left Hidden",
-        "text": "Do not add doom to this agenda during the Mythos phase.\n<b>Forced</b> - After 1 or more clues are placed on an enemy in play: Flip those clues to their doom side.",
-        "back_name": "The Way Forward",
-        "back_flavor": "There is a rush of footsteps along the manor's central stairway, and the front door opens once more. \"Have you found it?\" A muffled voice asks.\n\"Yes. We can embark immediately. The Path <i>will</i> be opened.\"\nThe door closes, and the manor returns to being quiet and lonely. For the remainder of your search, you find no further traces of the mysterious robed figures, nor do you find any information to answer your many questions about <i>The King in Yellow</i>...",
-        "back_text": "<b>(→R4)</b>."
-    },
-    {
-        "code": "03124",
-        "flavor": "Each of the Historical Society’s many rooms contains records and documents that may aid you in your search for answers about <i>The King in Yellow</i>. There must be something here that can guide you toward the truth.",
-        "name": "Race for Answers",
-        "back_name": "Late-Night Studies",
-        "back_flavor": "You find a record kept by one of the society's historians pertaining to the \"dreadful events\" surrounding the closing of an old theatre in Arkham, the Cedar Playhouse. Though there is no explicit mention of <i>The King in Yellow</i>, you believe you are on the right track.\nThe historian's notes are cut short, and there is a faded, handwritten page clipped to the final entry.\n<b>This matter is too ghastly for the public eye. I am placing the remainder of this record in the hidden library. All further inquiries should be done away from prying eyes, for this is a dangerous matter, and not one to be researched lightly.</b>",
-        "back_text": "For each revealed Historical Society location, add 1 [per_investigator] clues to it (to a maximum of its clue value)."
-    },
-    {
-        "code": "03125",
-        "flavor": "Somewhere in the manor is a \"hidden library\" where you might be able to find more information about <i>The King in Yellow</i>. You must find the way in if you are to continue your investigation.",
-        "name": "Mistakes of the Past",
-        "back_name": "Secret Passageways",
-        "back_flavor": "As you rummage through a desk drawer, you are startled when you hear a voice behind you. \"Excuse me! Can I help you?\" You are relived to find the voice belonging to a thin, elderly man wearing wide-rimmed glasses - a member of the Historical Society, no doubt. You explain to him that you are searching for a hidden library somewhere in the manor, though you purposely leave out why.\nHe introduces himself as Mr. Peabody, the Historical Society's curator. \"I'll help you find what you are looking for,\" he explains, \"but only if you tell me what this is all about once we get there.\" You hope it doesn't come to that.",
-        "back_text": "For each revealed Historical Society location, add 1 [per_investigator] clues to it (to a maximum of its clue value).\nChoose an investigator to take control of the set-aside Mr. Peabody asset.\nPut the set-aside Hidden Library location into play."
-    },
-    {
-        "code": "03126",
-        "flavor": "\"This building is very old, and filled with all manner of secret passageways,\" Mr. Peabody explains. \"Perhaps one of them will lead to this library you’re looking for.\"",
-        "name": "The Oath",
-        "text": "Locations with the [[Passageway]] trait are connected to one another.\n<b>Objective</b> - Only investigators in the Hidden Library may spend the requisite number of clues, as a group, to advance.",
-        "back_name": "The Clasp",
-        "back_flavor": "As you study the hidden library, you find a few pieces of information that stand out. As with the recent production, the previous performance of <i>The King in Yellow</i> came to Arkham from overseas, and was performed by a French acting troupe. You don't recognize any of the cast members' names, and of course the actor who played the role of the Stranger is anonymous. However, it seems that a member of the Historical Society has done some of your work for you; there are several old newspaper clippings gathered together along with information about the play. Headlines include: Cedar Playhouse Closes Due To Fire, Experts Baffled Over Freak Floods, and the like. Hidden amongst this information, you also find a strange object - A clasp of onyx with an alien inscription.",
-        "back_text": "The investigators must decide (choose one):\n- This is an important discovery! We should take it with us. <b>(→R1)</b>.\n- It's just a silly trinket, and it would be wrong to steal from the Historical Society. Leave it behind. <b>(→R2)</b>"
-    },
-    {
-        "code": "03127",
-        "name": "Entry Hall",
-        "text": "Entry Hall is connected to each other [[Ground Floor]] location.\n[action]: <b>Resign.</b> You flee, leaving the mysteries of the past to the mysterious cultists.",
-        "traits": "Ground Floor.",
-        "back_flavor": "A long, warm hall and two grand staircases greet you as you enter the manor house of Arkham’s Historical Society.",
-        "back_text": "Entry Hall is connected to each other [[Ground Floor]] location."
-    },
-    {
-        "code": "03128",
-        "flavor": "One of the chairs is knocked over, and a hole is torn in the ceiling above. What could possibly have created such damage?",
-        "name": "Historical Society",
-        "subname": "Meeting Room",
-        "text": "[action] Exhaust an [[Ally]] asset: Discover a clue at this location. (Limit once per round.)",
-        "traits": "Ground Floor.",
-        "back_flavor": "An unadorned wooden door leads to one of the ground floor rooms used by the Historical Society.",
-        "back_text": "<b>Forced</b> - When an enemy spawns at this location: Reveal this location."
-    },
-    {
-        "code": "03129",
-        "flavor": "This confined room contains numerous files that might have been helpful to your investigation were it not for the thick, awful sludge filling the file cabinet drawers.",
-        "name": "Historical Society",
-        "subname": "Record Office",
-        "text": "Each enemy at this location gets +1 fight and +1 evade.",
-        "traits": "Ground Floor.",
-        "back_flavor": "An unadorned wooden door leads to one of the ground floor rooms used by the Historical Society.",
-        "back_text": "<b>Forced</b> - When an enemy spawns at this location: Reveal this location."
-    },
-    {
-        "code": "03130",
-        "flavor": "Most of the objects on display here are from the early 18th century, spanning Arkham's colonization and early history.",
-        "name": "Historical Society",
-        "subname": "Historical Museum",
-        "text": "While investigating this location, your [intellect] cannot be modified.",
-        "traits": "Ground Floor.",
-        "back_flavor": "An unadorned wooden door leads to one of the ground floor rooms used by the Historical Society.",
-        "back_text": "<b>Forced</b> - When an enemy spawns at this location: Reveal this location."
-    },
-    {
-        "code": "03131",
-        "name": "Quiet Halls",
-        "text": "Quiet Halls is connected to each other [[Second Floor]] location.\n[action] If each location in play is revealed and there are no clues on locations in play: Place 1 [per_investigator] clues on Quiet Halls <i>(from the token bank)</i>.",
-        "traits": "Second Floor.",
-        "back_flavor": "Other than the creaking of the wooden floor beneath your steps, the manor is eerily silent.",
-        "back_text": "Quiet Halls is connected to each other [[Second Floor]] location."
-    },
-    {
-        "code": "03132",
-        "flavor": "Most of the objects on display here are from the early 18th century, spanning Arkham's colonization and early history.",
-        "name": "Historical Society",
-        "subname": "Historical Museum",
-        "text": "While investigating this location, your [intellect] cannot be modified.",
-        "traits": "Second Floor.",
-        "back_flavor": "An unadorned wooden door leads to one of the second floor rooms used by the Historical Society.",
-        "back_text": "<b>Forced</b> - When an enemy spawns at this location: Reveal this location."
-    },
-    {
-        "code": "03133",
-        "flavor": "The sheer number of books in the Historical Society's library is overwhelming. Even if you had weeks to spend researching, you couldn't hope to sort through all of them.",
-        "name": "Historical Society",
-        "subname": "Historical Library",
-        "text": "[reaction] After you successfully investigate this location, take 2 horror: Discover 1 clue at this location. (Limit once per round).",
-        "traits": "Second Floor. Passageway.",
-        "back_flavor": "An unadorned wooden door leads to one of the second floor rooms used by the Historical Society.",
-        "back_text": "<b>Forced</b> - When an enemy spawns at this location: Reveal this location."
-    },
-    {
-        "code": "03134",
-        "flavor": "From the flickering lamplight and open books, you can tell that someone was reading in here recently.",
-        "name": "Historical Society",
-        "subname": "Reading Room",
-        "text": "[action]: <b>Investigate.</b> If you succeed, instead of discovering clues, choose an enemy with doom on it. Take 1 of that enemy's doom, flip it to its clue side, and place it on your investigator. (Group limit once per round).",
-        "traits": "Second Floor.",
-        "back_flavor": "An unadorned wooden door leads to one of the second floor rooms used by the Historical Society.",
-        "back_text": "<b>Forced</b> - When an enemy spawns at this location: Reveal this location."
-    },
-    {
-        "code": "03135",
-        "name": "Quiet Halls",
-        "text": "Quiet Halls is connected to each other [[Third Floor]] location.\n[action] If each location in play is revealed and there are no clues on locations in play: Place 1 [per_investigator] clues on Quiet Halls <i>(from the token bank)</i>.",
-        "traits": "Third Floor.",
-        "back_flavor": "Other than the creaking of the wooden floor beneath your steps, the manor is eerily silent.",
-        "back_text": "Quiet Halls is connected to each other [[Third Floor]] location."
-    },
-    {
-        "code": "03136",
-        "flavor": "The sheer number of books in the Historical Society's library is overwhelming. Even if you had weeks to spend researching, you couldn't hope to sort through all of them.",
-        "name": "Historical Society",
-        "subname": "Historical Library",
-        "text": "[reaction] After you successfully investigate this location, take 2 horror: Discover 1 clue at this location. (Limit once per round).",
-        "traits": "Third Floor. Passageway.",
-        "back_flavor": "An unadorned wooden door leads to one of the third floor rooms used by the Historical Society.",
-        "back_text": "<b>Forced</b> - When an enemy spawns at this location: Reveal this location."
-    },
-    {
-        "code": "03137",
-        "flavor": "This office must belong to somebody important within the Historical Society.",
-        "name": "Historical Society",
-        "subname": "Peabody's Office",
-        "text": "While an investigator at this location controls Mr. Peabody, this location gets -2 shroud.",
-        "traits": "Third Floor. Passageway.",
-        "back_flavor": "An unadorned wooden door leads to one of the third floor rooms used by the Historical Society.",
-        "back_text": "<b>Forced</b> - When an enemy spawns at this location: Reveal this location."
-    },
-    {
-        "code": "03138",
-        "flavor": "This confined room contains numerous files that might have been helpful to your investigation were it not for the thick, awful sludge filling the file cabinet drawers.",
-        "name": "Historical Society",
-        "subname": "Record Office",
-        "text": "Each enemy at this location gets +1 fight and +1 evade.",
-        "traits": "Third Floor.",
-        "back_flavor": "An unadorned wooden door leads to one of the third floor rooms used by the Historical Society.",
-        "back_text": "<b>Forced</b> - When an enemy spawns at this location: Reveal this location."
-    },
-    {
-        "code": "03139",
-        "flavor": "The space was a small reading room, carpeted with cobwebs and dust. Filled bookshelves lined the walls, but a few books lay scattered on the floor as though their readers had abandoned them in a hurry.\n- Lisa Farrell, <i>The Investigators of Arkham Horror</i>",
-        "name": "Hidden Library",
-        "text": "While an enemy is moving, Hidden Library gains the [[Passageway]] trait.",
-        "back_flavor": "Most of the researchers in the Historical Society don’t even know of this library’s existence. What terrible truths could it be hiding?",
-        "back_text": "While an enemy is moving, Hidden Library gains the [[Passageway]] trait."
-    },
-    {
-        "code": "03140",
-        "name": "Possessed Oathspeaker",
-        "subname": "A Damnable Fate",
-        "text": "Hunter. Retaliate.\nCannot be damaged during act 1 or act 2.\n<b>Forced</b> - At the beginning of the enemy phase: The investigators must either ready Possessed Oathspeaker or place 1 doom on it.\n<b>Objective</b> - If Possessed Oathspeaker is defeated: <b>(→R3)</b>",
-        "traits": "Monster. Servitor. Elite."
-    },
-    {
-        "code": "03141",
-        "flavor": "\"This building contains many secrets. I will show you some, but even I don’t know them all...\"",
-        "name": "Mr. Peabody",
-        "subname": "Historical Society Curator",
-        "text": "[action] Exhaust Mr. Peabody: Choose a location. Until Mr. Peabody readies, that location gets -1 shroud and gains the [[Passageway]] trait.",
-        "traits": "Ally. Historical Society.",
-        "slot": "Ally"
-    },
-    {
-        "code": "03142",
-        "flavor": "It was neither Arabic nor Chinese, nor as I found afterwards did it belong to any human script. – Robert W. Chambers, \"The Yellow Sign,\" <i>The King in Yellow</i>",
-        "name": "Clasp of Black Onyx",
-        "subname": "A Gift Unlooked For",
-        "text": "While Clasp of Black Onyx is in your hand, increase the cost of each other card in your hand by 1.",
-        "traits": "Item. Relic."
-    },
-    {
-        "code": "03143",
-        "name": "The Tattered Cloak",
-        "subname": "Regalia Dementia",
-        "text": "You get -1 sanity.\nYou get +1 [willpower], +1 [combat], and +1 [agility] while you have 3 or fewer remaining sanity.",
-        "traits": "Item. Clothing.",
-        "slot": "Body"
-    },
-    {
-        "code": "03144",
-        "name": "Seeker of Carcosa",
-        "text": "<b>Spawn</b> - Any empty Historical Society location.\nAloof.\n<b>Forced</b> - At the end of the mythos phase: Move 1 clue from Seeker of Carcosa's location to Seeker of Carcosa (if you cannot, place 1 doom on Seeker of Carcosa, instead).",
-        "traits": "Humanoid. Cultist."
-    },
-    {
-        "code": "03145",
-        "name": "Led Astray",
-        "text": "Peril.\n<b>Revelation</b> - You must decide (choose one):\n- Place 1 of your clues on a [[Cultist]] enemy.\n- Place 1 doom on the current agenda (this effect may cause the current agenda to advance).",
-        "traits": "Scheme."
-    },
-    {
-        "code": "03146",
-        "name": "The Cult's Search",
-        "text": "<b>Revelation</b> - If there is a [[Cultist]] enemy in play with doom on it, move all doom from each [[Cultist]] enemy to the current agenda (this effect may cause the current agenda to advance). If there are no [[Cultist]] enemies in play with doom on them, search the encounter deck and discard pile for a [[Cultist]] enemy and draw it (shuffle the encounter deck).",
-        "traits": "Scheme."
-    }
->>>>>>> fc4ad995
 ]