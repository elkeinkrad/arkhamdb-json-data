--- conflicted
+++ resolved
@@ -71,16 +71,9 @@
     },
     {
         "code": "05196",
-<<<<<<< HEAD
         "name": "Scrigno del Consiglio",
         "subname": "Cosa ci Sarà Dentro?",
-        "text": "Utilizzo (1[per investigator] lucchetti). Se non ci sono lucchetti sullo Scrigno del Consiglio, ogni investigatore cerca nel suo mazzo o nella sua pila degli scarti 1 carta e la gioca immediatamente senza pagarne il costo. Esilia lo Scrigno del Consiglio. (Massimo una volta per campagna.)\n[action][action]: Effettua una prova di una qualsiasi abilità (5). Se hai successo, rimuovi 1 lucchetto. Qualsiasi investigatore nel tuo luogo può attivare questa capacità.\n<b>Carta creata da The Council durante le Arkham Nights 2017.</b>",
+        "text": "Utilizzo (1[per_investigator] lucchetti). Se non ci sono lucchetti sullo Scrigno del Consiglio, ogni investigatore cerca nel suo mazzo o nella sua pila degli scarti 1 carta e la gioca immediatamente senza pagarne il costo. Esilia lo Scrigno del Consiglio. (Massimo una volta per campagna.)\n[action][action]: Effettua una prova di una qualsiasi abilità (5). Se hai successo, rimuovi 1 lucchetto. Qualsiasi investigatore nel tuo luogo può attivare questa capacità.\n<b>Carta creata da The Council durante le Arkham Nights 2017.</b>",
         "traits": "Oggetto. Reliquia."
-=======
-        "name": "The Council's Coffer",
-        "subname": "What’s in the Box?",
-        "text": "Uses (1[per_investigator] locks). If there are no locks on The Council's Coffer, each investigator searches his or her deck or discard pile for any card and immediately plays it at no cost. Exile The Council's Coffer. (Max once per campaign.)\n[action] [action]: Test any skill (5). If you succeed, remove 1 lock. Any investigator at your location may activate this ability.\n<b>Card design by The Council at Arkham Nights 2017.</b>",
-        "traits": "Item. Relic."
->>>>>>> e9387fcd
     }
 ]